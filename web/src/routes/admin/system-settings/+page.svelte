<script lang="ts">
  import { page } from '$app/stores';
  import FFmpegSettings from '$lib/components/admin-page/settings/ffmpeg/ffmpeg-settings.svelte';
  import JobSettings from '$lib/components/admin-page/settings/job-settings/job-settings.svelte';
  import MachineLearningSettings from '$lib/components/admin-page/settings/machine-learning-settings/machine-learning-settings.svelte';
  import OAuthSettings from '$lib/components/admin-page/settings/oauth/oauth-settings.svelte';
  import PasswordLoginSettings from '$lib/components/admin-page/settings/password-login/password-login-settings.svelte';
  import SettingAccordion from '$lib/components/admin-page/settings/setting-accordion.svelte';
  import StorageTemplateSettings from '$lib/components/admin-page/settings/storage-template/storage-template-settings.svelte';
  import ThumbnailSettings from '$lib/components/admin-page/settings/thumbnail/thumbnail-settings.svelte';
  import Button from '$lib/components/elements/buttons/button.svelte';
<<<<<<< HEAD
  import { downloadManager } from '$lib/stores/download';
  import { featureFlags } from '$lib/stores/feature-flags.store';
  import { downloadBlob } from '$lib/utils/asset-utils';
  import { SystemConfigDto, SystemConfigTemplateStorageOptionDto, api, copyToClipboard } from '@api';
=======
  import LoadingSpinner from '$lib/components/shared-components/loading-spinner.svelte';
  import { downloadManager } from '$lib/stores/download';
  import { featureFlags } from '$lib/stores/feature-flags.store';
  import { downloadBlob } from '$lib/utils/asset-utils';
  import { SystemConfigDto, api, copyToClipboard } from '@api';
>>>>>>> 26c43617
  import Alert from 'svelte-material-icons/Alert.svelte';
  import ContentCopy from 'svelte-material-icons/ContentCopy.svelte';
  import Download from 'svelte-material-icons/Download.svelte';
  import type { PageData } from './$types';
  import {
    notificationController,
    NotificationType,
  } from '$lib/components/shared-components/notification/notification';
  import { cloneDeep } from 'lodash-es';

  export let data: PageData;
  let config: SystemConfigDto = data.config;

  let currentConfig: SystemConfigDto = cloneDeep(config);
  let defaultConfig: SystemConfigDto = data.defaultConfig;
  let templateOptions: SystemConfigTemplateStorageOptionDto = data.templateOptions;

  const handleSave = async (config: SystemConfigDto, settingsMessage: string) => {
    try {
      const { data } = await api.systemConfigApi.updateConfig({
        systemConfigDto: config,
      });

      config = cloneDeep(data);
      currentConfig = cloneDeep(data);
      notificationController.show({
        message: `${settingsMessage} settings saved`,
        type: NotificationType.Info,
      });
    } catch (e) {
      console.error(`Error [${settingsMessage}-settings] [saveSetting]`, e);
      notificationController.show({
        message: 'Unable to save settings',
        type: NotificationType.Error,
      });
    }
  };

  const downloadConfig = (configs: SystemConfigDto) => {
    const blob = new Blob([JSON.stringify(configs, null, 2)], { type: 'application/json' });
    const downloadKey = 'immich-config.json';
    downloadManager.add(downloadKey, blob.size);
    downloadManager.update(downloadKey, blob.size);
    downloadBlob(blob, downloadKey);
    setTimeout(() => downloadManager.clear(downloadKey), 5_000);
  };

  const downloadConfig = (configs: SystemConfigDto) => {
    const blob = new Blob([JSON.stringify(configs, null, 2)], { type: 'application/json' });
    const downloadKey = 'immich-config.json';
    downloadManager.add(downloadKey, blob.size);
    downloadManager.update(downloadKey, blob.size);
    downloadBlob(blob, downloadKey);
    setTimeout(() => downloadManager.clear(downloadKey), 5_000);
  };

  const downloadConfig = (configs: SystemConfigDto) => {
    const blob = new Blob([JSON.stringify(configs, null, 2)], { type: 'application/json' });
    const downloadKey = 'immich-config.json';
    downloadManager.add(downloadKey, blob.size);
    downloadManager.update(downloadKey, blob.size);
    downloadBlob(blob, downloadKey);
    setTimeout(() => downloadManager.clear(downloadKey), 5_000);
  };
</script>

{#if $featureFlags.configFile}
  <div class="mb-8 flex flex-row items-center gap-2 rounded-md bg-gray-100 p-3 dark:bg-gray-800">
    <Alert class="text-yellow-400" size={18} />
    <h2 class="text-md text-immich-primary dark:text-immich-dark-primary">Config is currently set by a config file</h2>
  </div>
{/if}
<<<<<<< HEAD
<div class="flex justify-end gap-2">
  <Button size="sm" on:click={() => copyToClipboard(JSON.stringify(config, null, 2))}>
    <ContentCopy size="18" />
    <span class="pl-2">Copy to Clipboard</span>
  </Button>
  <Button size="sm" on:click={() => downloadConfig(config)}>
    <Download size="18" />
    <span class="pl-2">Export as JSON</span>
  </Button>
</div>
<SettingAccordion title="Thumbnail Settings" subtitle="Manage the resolution of thumbnail sizes">
  <ThumbnailSettings
    bind:savedConfig={currentConfig.thumbnail}
    bind:thumbnailConfig={config.thumbnail}
    thumbnailDefault={defaultConfig.thumbnail}
    disabled={$featureFlags.configFile}
    on:save={({ detail: thumbnail }) => {
      handleSave(
        {
          ...currentConfig,
          thumbnail,
        },
        'Thumbnail',
      );
    }}
  />
</SettingAccordion>

<SettingAccordion title="FFmpeg Settings" subtitle="Manage the resolution and encoding information of the video files">
  <FFmpegSettings
    bind:savedConfig={currentConfig.ffmpeg}
    bind:ffmpegConfig={config.ffmpeg}
    ffmpegDefault={defaultConfig.ffmpeg}
    disabled={$featureFlags.configFile}
    on:save={({ detail: ffmpeg }) => {
      handleSave(
        {
          ...currentConfig,
          ffmpeg,
        },
        'FFmpeg',
      );
    }}
  />
</SettingAccordion>

<SettingAccordion
  title="Job Settings"
  subtitle="Manage job concurrency"
  isOpen={$page.url.searchParams.get('open') === 'job-settings'}
>
  <JobSettings
    bind:savedConfig={currentConfig.job}
    bind:jobConfig={config.job}
    jobDefault={defaultConfig.job}
    disabled={$featureFlags.configFile}
    on:save={({ detail: job }) => {
      handleSave(
        {
          ...currentConfig,
          job,
        },
        'Job Settings',
      );
    }}
  />
</SettingAccordion>

<SettingAccordion title="Password Authentication" subtitle="Manage login with password settings">
  <PasswordLoginSettings
    bind:savedConfig={currentConfig.passwordLogin}
    bind:passwordLoginConfig={config.passwordLogin}
    bind:config
    disabled={$featureFlags.configFile}
    passwordLoginDefault={defaultConfig.passwordLogin}
    on:save={({ detail: passwordLogin }) => {
      handleSave(
        {
          ...currentConfig,
          passwordLogin,
        },
        'Password Authentication',
      );
    }}
  />
</SettingAccordion>
<SettingAccordion title="Machine Learning" subtitle="Manage machine learning settings">
  <MachineLearningSettings disabled={$featureFlags.configFile} />
</SettingAccordion>
<SettingAccordion title="OAuth Authentication" subtitle="Manage the login with OAuth settings">
  <OAuthSettings
    bind:savedConfig={currentConfig.oauth}
    bind:oauthConfig={config.oauth}
    bind:config
    disabled={$featureFlags.configFile}
    oauthDefault={defaultConfig.oauth}
    on:save={({ detail: oauth }) => {
      handleSave(
        {
          ...currentConfig,
          oauth,
        },
        'OAuth Authentication',
      );
    }}
  />
</SettingAccordion>

<SettingAccordion
  title="Storage Template"
  subtitle="Manage the folder structure and file name of the upload asset"
  isOpen={$page.url.searchParams.get('open') === 'storage-template'}
>
  <StorageTemplateSettings
    savedConfig={currentConfig.storageTemplate}
    storageConfig={config.storageTemplate}
    user={data.user}
    storageDefault={defaultConfig.storageTemplate}
    {templateOptions}
    on:save={({ detail: storageTemplate }) => {
      handleSave(
        {
          ...currentConfig,
          storageTemplate,
        },
        'Storage Template',
      );
    }}
  />
</SettingAccordion>
=======

<section class="">
  {#await getConfig()}
    <LoadingSpinner />
  {:then configs}
    <div class="flex justify-end gap-2">
      <Button size="sm" on:click={() => copyToClipboard(JSON.stringify(configs, null, 2))}>
        <ContentCopy size="18" />
        <span class="pl-2">Copy to Clipboard</span>
      </Button>
      <Button size="sm" on:click={() => downloadConfig(configs)}>
        <Download size="18" />
        <span class="pl-2">Export as JSON</span>
      </Button>
    </div>
    <SettingAccordion title="Thumbnail Settings" subtitle="Manage the resolution of thumbnail sizes">
      <ThumbnailSettings disabled={$featureFlags.configFile} thumbnailConfig={configs.thumbnail} />
    </SettingAccordion>

    <SettingAccordion
      title="FFmpeg Settings"
      subtitle="Manage the resolution and encoding information of the video files"
    >
      <FFmpegSettings disabled={$featureFlags.configFile} ffmpegConfig={configs.ffmpeg} />
    </SettingAccordion>

    <SettingAccordion
      title="Job Settings"
      subtitle="Manage job concurrency"
      isOpen={$page.url.searchParams.get('open') === 'job-settings'}
    >
      <JobSettings disabled={$featureFlags.configFile} jobConfig={configs.job} />
    </SettingAccordion>

    <SettingAccordion title="Password Authentication" subtitle="Manage login with password settings">
      <PasswordLoginSettings disabled={$featureFlags.configFile} passwordLoginConfig={configs.passwordLogin} />
    </SettingAccordion>

    <SettingAccordion title="OAuth Authentication" subtitle="Manage the login with OAuth settings">
      <OAuthSettings disabled={$featureFlags.configFile} oauthConfig={configs.oauth} />
    </SettingAccordion>

    <SettingAccordion title="Machine Learning" subtitle="Manage machine learning settings">
      <MachineLearningSettings disabled={$featureFlags.configFile} />
    </SettingAccordion>

    <SettingAccordion
      title="Storage Template"
      subtitle="Manage the folder structure and file name of the upload asset"
      isOpen={$page.url.searchParams.get('open') === 'storage-template'}
    >
      <StorageTemplateSettings
        disabled={$featureFlags.configFile}
        storageConfig={configs.storageTemplate}
        user={data.user}
      />
    </SettingAccordion>
  {/await}
</section>
>>>>>>> 26c43617
<|MERGE_RESOLUTION|>--- conflicted
+++ resolved
@@ -9,18 +9,10 @@
   import StorageTemplateSettings from '$lib/components/admin-page/settings/storage-template/storage-template-settings.svelte';
   import ThumbnailSettings from '$lib/components/admin-page/settings/thumbnail/thumbnail-settings.svelte';
   import Button from '$lib/components/elements/buttons/button.svelte';
-<<<<<<< HEAD
   import { downloadManager } from '$lib/stores/download';
   import { featureFlags } from '$lib/stores/feature-flags.store';
   import { downloadBlob } from '$lib/utils/asset-utils';
   import { SystemConfigDto, SystemConfigTemplateStorageOptionDto, api, copyToClipboard } from '@api';
-=======
-  import LoadingSpinner from '$lib/components/shared-components/loading-spinner.svelte';
-  import { downloadManager } from '$lib/stores/download';
-  import { featureFlags } from '$lib/stores/feature-flags.store';
-  import { downloadBlob } from '$lib/utils/asset-utils';
-  import { SystemConfigDto, api, copyToClipboard } from '@api';
->>>>>>> 26c43617
   import Alert from 'svelte-material-icons/Alert.svelte';
   import ContentCopy from 'svelte-material-icons/ContentCopy.svelte';
   import Download from 'svelte-material-icons/Download.svelte';
@@ -93,7 +85,6 @@
     <h2 class="text-md text-immich-primary dark:text-immich-dark-primary">Config is currently set by a config file</h2>
   </div>
 {/if}
-<<<<<<< HEAD
 <div class="flex justify-end gap-2">
   <Button size="sm" on:click={() => copyToClipboard(JSON.stringify(config, null, 2))}>
     <ContentCopy size="18" />
@@ -223,65 +214,4 @@
       );
     }}
   />
-</SettingAccordion>
-=======
-
-<section class="">
-  {#await getConfig()}
-    <LoadingSpinner />
-  {:then configs}
-    <div class="flex justify-end gap-2">
-      <Button size="sm" on:click={() => copyToClipboard(JSON.stringify(configs, null, 2))}>
-        <ContentCopy size="18" />
-        <span class="pl-2">Copy to Clipboard</span>
-      </Button>
-      <Button size="sm" on:click={() => downloadConfig(configs)}>
-        <Download size="18" />
-        <span class="pl-2">Export as JSON</span>
-      </Button>
-    </div>
-    <SettingAccordion title="Thumbnail Settings" subtitle="Manage the resolution of thumbnail sizes">
-      <ThumbnailSettings disabled={$featureFlags.configFile} thumbnailConfig={configs.thumbnail} />
-    </SettingAccordion>
-
-    <SettingAccordion
-      title="FFmpeg Settings"
-      subtitle="Manage the resolution and encoding information of the video files"
-    >
-      <FFmpegSettings disabled={$featureFlags.configFile} ffmpegConfig={configs.ffmpeg} />
-    </SettingAccordion>
-
-    <SettingAccordion
-      title="Job Settings"
-      subtitle="Manage job concurrency"
-      isOpen={$page.url.searchParams.get('open') === 'job-settings'}
-    >
-      <JobSettings disabled={$featureFlags.configFile} jobConfig={configs.job} />
-    </SettingAccordion>
-
-    <SettingAccordion title="Password Authentication" subtitle="Manage login with password settings">
-      <PasswordLoginSettings disabled={$featureFlags.configFile} passwordLoginConfig={configs.passwordLogin} />
-    </SettingAccordion>
-
-    <SettingAccordion title="OAuth Authentication" subtitle="Manage the login with OAuth settings">
-      <OAuthSettings disabled={$featureFlags.configFile} oauthConfig={configs.oauth} />
-    </SettingAccordion>
-
-    <SettingAccordion title="Machine Learning" subtitle="Manage machine learning settings">
-      <MachineLearningSettings disabled={$featureFlags.configFile} />
-    </SettingAccordion>
-
-    <SettingAccordion
-      title="Storage Template"
-      subtitle="Manage the folder structure and file name of the upload asset"
-      isOpen={$page.url.searchParams.get('open') === 'storage-template'}
-    >
-      <StorageTemplateSettings
-        disabled={$featureFlags.configFile}
-        storageConfig={configs.storageTemplate}
-        user={data.user}
-      />
-    </SettingAccordion>
-  {/await}
-</section>
->>>>>>> 26c43617
+</SettingAccordion>