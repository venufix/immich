<script lang="ts">
  import { page } from '$app/stores';
  import { locale } from '$lib/stores/preferences.store';
  import { featureFlags, serverConfig } from '$lib/stores/server-config.store';
  import { getAssetFilename } from '$lib/utils/asset-utils';
  import {
    AlbumResponseDto,
    AssetResponseDto,
    PersonResponseDto,
    ThumbnailFormat,
    UnassignedFacesResponseDto,
    api,
  } from '@api';
  import type { LatLngTuple } from 'leaflet';
  import { DateTime } from 'luxon';
  import { createEventDispatcher } from 'svelte';
  import { asByteUnitString } from '../../utils/byte-units';
  import ImageThumbnail from '../assets/thumbnail/image-thumbnail.svelte';
  import UserAvatar from '../shared-components/user-avatar.svelte';
<<<<<<< HEAD
  import Pencil from 'svelte-material-icons/Pencil.svelte';
  import PersonSidePanel, { PersonToCreate } from '../faces-page/person-side-panel.svelte';
=======
  import { mdiCalendar, mdiCameraIris, mdiClose, mdiImageOutline, mdiMapMarkerOutline } from '@mdi/js';
  import Icon from '$lib/components/elements/icon.svelte';
>>>>>>> cf71a41b

  export let asset: AssetResponseDto;
  export let albums: AlbumResponseDto[] = [];
  let unassignedFaces: UnassignedFacesResponseDto[] = [];
  let people: PersonResponseDto[] = [];

  let customFeaturePhoto = new Array<PersonToCreate | null>(asset.people?.length || 0);

  let previousId: string;

  $: {
    if (!previousId) {
      previousId = asset.id;
    }
    if (asset.id !== previousId) {
      customFeaturePhoto = new Array<PersonToCreate | null>(asset.people?.length || 0);
      showEditFaces = false;
      previousId = asset.id;
    }
  }
  let showEditFaces = false;

  let textarea: HTMLTextAreaElement;
  let description: string;

  $: isOwner = $page?.data?.user?.id === asset.ownerId;

  $: {
    // Get latest description from server
    if (asset.id && !api.isSharedLink && !showEditFaces) {
      api.assetApi.getAssetById({ id: asset.id }).then((res) => {
        if (res.data && res.data.people) {
          unassignedFaces = res.data?.unassignedPeople || [];
          people = (res.data?.people || [])
            .map((peopleAsset) => peopleAsset.person)
            .filter((person): person is PersonResponseDto => person !== null);
        }

        textarea.value = res.data?.exifInfo?.description || '';
      });
    }
  }

  $: latlng = (() => {
    const lat = asset.exifInfo?.latitude;
    const lng = asset.exifInfo?.longitude;

    if (lat && lng) {
      return [Number(lat.toFixed(7)), Number(lng.toFixed(7))] as LatLngTuple;
    }
  })();

  $: lat = latlng ? latlng[0] : undefined;
  $: lng = latlng ? latlng[1] : undefined;

  const dispatch = createEventDispatcher();

  const getMegapixel = (width: number, height: number): number | undefined => {
    const megapixel = Math.round((height * width) / 1_000_000);

    if (megapixel) {
      return megapixel;
    }

    return undefined;
  };

  const autoGrowHeight = (e: Event) => {
    const target = e.target as HTMLTextAreaElement;
    target.style.height = 'auto';
    target.style.height = `${target.scrollHeight}px`;
  };

  const handleFocusIn = () => {
    dispatch('description-focus-in');
  };

  const handleFocusOut = async () => {
    dispatch('description-focus-out');
    try {
      await api.assetApi.updateAsset({
        id: asset.id,
        updateAssetDto: {
          description: description,
        },
      });
    } catch (error) {
      console.error(error);
    }
  };
</script>

<<<<<<< HEAD
<div class="relative overflow-x-hidden">
  <section class="p-2 dark:bg-immich-dark-bg dark:text-immich-dark-fg">
    <div class="flex place-items-center gap-2">
      <button
        class="flex place-content-center place-items-center rounded-full p-3 transition-colors hover:bg-gray-200 dark:text-immich-dark-fg dark:hover:bg-gray-900"
        on:click={() => dispatch('close')}
      >
        <Close size="24" />
      </button>

      <p class="text-lg text-immich-fg dark:text-immich-dark-fg">Info</p>
    </div>

    {#if asset.isOffline}
      <section class="px-4 py-4">
        <div role="alert">
          <div class="rounded-t bg-red-500 px-4 py-2 font-bold text-white">Asset offline</div>
          <div class="rounded-b border border-t-0 border-red-400 bg-red-100 px-4 py-3 text-red-700">
            <p>
              This asset is offline. Immich can not access its file location. Please ensure the asset is available and
              then rescan the library.
            </p>
          </div>
=======
<section class="p-2 dark:bg-immich-dark-bg dark:text-immich-dark-fg">
  <div class="flex place-items-center gap-2">
    <button
      class="flex place-content-center place-items-center rounded-full p-3 transition-colors hover:bg-gray-200 dark:text-immich-dark-fg dark:hover:bg-gray-900"
      on:click={() => dispatch('close')}
    >
      <Icon path={mdiClose} size="24" />
    </button>

    <p class="text-lg text-immich-fg dark:text-immich-dark-fg">Info</p>
  </div>

  {#if asset.isOffline}
    <section class="px-4 py-4">
      <div role="alert">
        <div class="rounded-t bg-red-500 px-4 py-2 font-bold text-white">Asset offline</div>
        <div class="rounded-b border border-t-0 border-red-400 bg-red-100 px-4 py-3 text-red-700">
          <p>
            This asset is offline. Immich can not access its file location. Please ensure the asset is available and
            then rescan the library.
          </p>
>>>>>>> cf71a41b
        </div>
      </section>
    {/if}

    <section class="mx-4 mt-10" style:display={!isOwner && textarea?.value == '' ? 'none' : 'block'}>
      <textarea
        bind:this={textarea}
        class="max-h-[500px]
      w-full resize-none overflow-hidden border-b border-gray-500 bg-transparent text-base text-black outline-none transition-all focus:border-b-2 focus:border-immich-primary disabled:border-none dark:text-white dark:focus:border-immich-dark-primary"
        placeholder={!isOwner ? '' : 'Add a description'}
        on:focusin={handleFocusIn}
        on:focusout={handleFocusOut}
        on:input={autoGrowHeight}
        bind:value={description}
        disabled={!isOwner}
      />
    </section>

    {#if !api.isSharedLink && people.length > 0}
      <section class="px-4 py-4 text-sm">
        <div class="grid grid-cols-2 items-center">
          <h2 class="justify-self-start uppercase">People</h2>
          <button class="justify-self-end" on:click={() => (showEditFaces = true)}>
            <Pencil size={18} />
          </button>
          {#if unassignedFaces.length > 0}
            <p>{`${unassignedFaces.length} face${unassignedFaces.length > 1 ? 's' : ''} available to add`}</p>
          {/if}
        </div>
        {#if people.length > 0}
          <div class="mt-4 flex flex-wrap gap-2">
            {#each people as person, index (person.id)}
              <a href="/people/{person.id}" class="w-[90px]" on:click={() => dispatch('close-viewer')}>
                <ImageThumbnail
                  curve
                  shadow
                  url={customFeaturePhoto[index]?.thumbnail || api.getPeopleThumbnailUrl(person.id)}
                  altText={person.name}
                  title={person.name}
                  widthStyle="90px"
                  heightStyle="90px"
                  thumbhash={null}
                />
                <p class="mt-1 truncate font-medium" title={person.name}>{person.name}</p>
                {#if person.birthDate}
                  {@const personBirthDate = DateTime.fromISO(person.birthDate)}
                  <p
                    class="font-light"
                    title={personBirthDate.toLocaleString(
                      {
                        month: 'long',
                        day: 'numeric',
                        year: 'numeric',
                      },
                      { locale: $locale },
                    )}
                  >
                    Age {Math.floor(DateTime.fromISO(asset.fileCreatedAt).diff(personBirthDate, 'years').years)}
                  </p>
                {/if}
              </a>
            {/each}
          </div>
        {/if}
      </section>
    {/if}

<<<<<<< HEAD
    <div class="px-4 py-4">
      {#if !asset.exifInfo && !asset.isExternal}
        <p class="text-sm">NO EXIF INFO AVAILABLE</p>
      {:else if !asset.exifInfo && asset.isExternal}
        <div class="flex gap-4 py-4">
          <div>
            <p class="break-all">
              Metadata not loaded for {asset.originalPath}
            </p>
          </div>
=======
    {#if asset.exifInfo?.dateTimeOriginal}
      {@const assetDateTimeOriginal = DateTime.fromISO(asset.exifInfo.dateTimeOriginal, {
        zone: asset.exifInfo.timeZone ?? undefined,
      })}
      <div class="flex gap-4 py-4">
        <div>
          <Icon path={mdiCalendar} size="24" />
>>>>>>> cf71a41b
        </div>
      {:else}
        <p class="text-sm">DETAILS</p>
      {/if}

      {#if asset.exifInfo?.dateTimeOriginal}
        {@const assetDateTimeOriginal = DateTime.fromISO(asset.exifInfo.dateTimeOriginal, {
          zone: asset.exifInfo.timeZone ?? undefined,
        })}
        <div class="flex gap-4 py-4">
          <div>
            <Calendar size="24" />
          </div>

          <div>
            <p>
              {assetDateTimeOriginal.toLocaleString(
                {
                  month: 'short',
                  day: 'numeric',
                  year: 'numeric',
                },
                { locale: $locale },
              )}
            </p>
            <div class="flex gap-2 text-sm">
              <p>
                {assetDateTimeOriginal.toLocaleString(
                  {
                    weekday: 'short',
                    hour: 'numeric',
                    minute: '2-digit',
                    timeZoneName: 'longOffset',
                  },
                  { locale: $locale },
                )}
              </p>
            </div>
          </div>
        </div>{/if}

      {#if asset.exifInfo?.fileSizeInByte}
        <div class="flex gap-4 py-4">
          <div><ImageOutline size="24" /></div>

          <div>
            <p class="break-all">
              {getAssetFilename(asset)}
            </p>
            <div class="flex gap-2 text-sm">
              {#if asset.exifInfo.exifImageHeight && asset.exifInfo.exifImageWidth}
                {#if getMegapixel(asset.exifInfo.exifImageHeight, asset.exifInfo.exifImageWidth)}
                  <p>
                    {getMegapixel(asset.exifInfo.exifImageHeight, asset.exifInfo.exifImageWidth)} MP
                  </p>
                {/if}

                <p>{asset.exifInfo.exifImageHeight} x {asset.exifInfo.exifImageWidth}</p>
              {/if}
              <p>{asByteUnitString(asset.exifInfo.fileSizeInByte, $locale)}</p>
            </div>
          </div>
        </div>
      {/if}

<<<<<<< HEAD
      {#if asset.exifInfo?.make || asset.exifInfo?.model || asset.exifInfo?.fNumber}
        <div class="flex gap-4 py-4">
          <div><CameraIris size="24" /></div>
=======
    {#if asset.exifInfo?.fileSizeInByte}
      <div class="flex gap-4 py-4">
        <div><Icon path={mdiImageOutline} size="24" /></div>
>>>>>>> cf71a41b

          <div>
            <p>{asset.exifInfo.make || ''} {asset.exifInfo.model || ''}</p>
            <div class="flex gap-2 text-sm">
              {#if asset.exifInfo?.fNumber}
                <p>{`ƒ/${asset.exifInfo.fNumber.toLocaleString($locale)}` || ''}</p>
              {/if}

              {#if asset.exifInfo.exposureTime}
                <p>{`${asset.exifInfo.exposureTime}`}</p>
              {/if}

              {#if asset.exifInfo.focalLength}
                <p>{`${asset.exifInfo.focalLength.toLocaleString($locale)} mm`}</p>
              {/if}

              {#if asset.exifInfo.iso}
                <p>
                  {`ISO ${asset.exifInfo.iso}`}
                </p>
              {/if}
            </div>
          </div>
        </div>
      {/if}

<<<<<<< HEAD
      {#if asset.exifInfo?.city}
        <div class="flex gap-4 py-4">
          <div><MapMarkerOutline size="24" /></div>
=======
    {#if asset.exifInfo?.make || asset.exifInfo?.model || asset.exifInfo?.fNumber}
      <div class="flex gap-4 py-4">
        <div><Icon path={mdiCameraIris} size="24" /></div>

        <div>
          <p>{asset.exifInfo.make || ''} {asset.exifInfo.model || ''}</p>
          <div class="flex gap-2 text-sm">
            {#if asset.exifInfo?.fNumber}
              <p>{`ƒ/${asset.exifInfo.fNumber.toLocaleString($locale)}` || ''}</p>
            {/if}

            {#if asset.exifInfo.exposureTime}
              <p>{`${asset.exifInfo.exposureTime}`}</p>
            {/if}
>>>>>>> cf71a41b

          <div>
            <p>{asset.exifInfo.city}</p>
            {#if asset.exifInfo?.state}
              <div class="flex gap-2 text-sm">
                <p>{asset.exifInfo.state}</p>
              </div>
            {/if}
            {#if asset.exifInfo?.country}
              <div class="flex gap-2 text-sm">
                <p>{asset.exifInfo.country}</p>
              </div>
            {/if}
          </div>
        </div>
      {/if}
    </div>
  </section>

<<<<<<< HEAD
  {#if latlng && $featureFlags.loaded && $featureFlags.map}
    <div class="h-[360px]">
      {#await import('../shared-components/leaflet') then { Map, TileLayer, Marker }}
        <Map center={latlng} zoom={14}>
          <TileLayer
            urlTemplate={$serverConfig.mapTileUrl}
            options={{
              attribution: '&copy; <a href="https://www.openstreetmap.org/copyright">OpenStreetMap</a>',
            }}
          />
          <Marker {latlng}>
            <p>
              {lat}, {lng}
            </p>
            <a href="https://www.openstreetmap.org/?mlat={lat}&mlon={lng}&zoom=15#map=15/{lat}/{lng}">
              Open in OpenStreetMap
            </a>
          </Marker>
        </Map>
      {/await}
    </div>
  {/if}
=======
    {#if asset.exifInfo?.city}
      <div class="flex gap-4 py-4">
        <div><Icon path={mdiMapMarkerOutline} size="24" /></div>
>>>>>>> cf71a41b

  {#if asset.owner && !isOwner}
    <section class="px-6 pt-6 dark:text-immich-dark-fg">
      <p class="text-sm">SHARED BY</p>
      <div class="flex gap-4 pt-4">
        <div>
          <UserAvatar user={asset.owner} size="md" autoColor />
        </div>

        <div class="mb-auto mt-auto">
          <p>
            {asset.owner.firstName}
            {asset.owner.lastName}
          </p>
        </div>
      </div>
    </section>
  {/if}

  {#if albums.length > 0}
    <section class="p-6 dark:text-immich-dark-fg">
      <p class="pb-4 text-sm">APPEARS IN</p>
      {#each albums as album}
        <a data-sveltekit-preload-data="hover" href={`/albums/${album.id}`}>
          <!-- svelte-ignore a11y-no-static-element-interactions -->
          <div
            class="flex gap-4 py-2 hover:cursor-pointer"
            on:click={() => dispatch('click', album)}
            on:keydown={() => dispatch('click', album)}
          >
            <div>
              <img
                alt={album.albumName}
                class="h-[50px] w-[50px] rounded object-cover"
                src={album.albumThumbnailAssetId &&
                  api.getAssetThumbnailUrl(album.albumThumbnailAssetId, ThumbnailFormat.Jpeg)}
                draggable="false"
              />
            </div>

            <div class="mb-auto mt-auto">
              <p class="dark:text-immich-dark-primary">{album.albumName}</p>
              <div class="flex gap-2 text-sm">
                <p>{album.assetCount} items</p>
                {#if album.shared}
                  <p>· Shared</p>
                {/if}
              </div>
            </div>
          </div>
        </a>
      {/each}
    </section>
  {/if}
</div>

{#if showEditFaces}
  <PersonSidePanel
    bind:people
    bind:unassignedFaces
    bind:selectedPersonToCreate={customFeaturePhoto}
    assetId={asset.id}
    on:close={() => (showEditFaces = false)}
  />
{/if}<|MERGE_RESOLUTION|>--- conflicted
+++ resolved
@@ -17,13 +17,10 @@
   import { asByteUnitString } from '../../utils/byte-units';
   import ImageThumbnail from '../assets/thumbnail/image-thumbnail.svelte';
   import UserAvatar from '../shared-components/user-avatar.svelte';
-<<<<<<< HEAD
   import Pencil from 'svelte-material-icons/Pencil.svelte';
   import PersonSidePanel, { PersonToCreate } from '../faces-page/person-side-panel.svelte';
-=======
   import { mdiCalendar, mdiCameraIris, mdiClose, mdiImageOutline, mdiMapMarkerOutline } from '@mdi/js';
   import Icon from '$lib/components/elements/icon.svelte';
->>>>>>> cf71a41b
 
   export let asset: AssetResponseDto;
   export let albums: AlbumResponseDto[] = [];
@@ -116,7 +113,6 @@
   };
 </script>
 
-<<<<<<< HEAD
 <div class="relative overflow-x-hidden">
   <section class="p-2 dark:bg-immich-dark-bg dark:text-immich-dark-fg">
     <div class="flex place-items-center gap-2">
@@ -124,7 +120,7 @@
         class="flex place-content-center place-items-center rounded-full p-3 transition-colors hover:bg-gray-200 dark:text-immich-dark-fg dark:hover:bg-gray-900"
         on:click={() => dispatch('close')}
       >
-        <Close size="24" />
+      <Icon path={mdiClose} size="24" />
       </button>
 
       <p class="text-lg text-immich-fg dark:text-immich-dark-fg">Info</p>
@@ -140,29 +136,6 @@
               then rescan the library.
             </p>
           </div>
-=======
-<section class="p-2 dark:bg-immich-dark-bg dark:text-immich-dark-fg">
-  <div class="flex place-items-center gap-2">
-    <button
-      class="flex place-content-center place-items-center rounded-full p-3 transition-colors hover:bg-gray-200 dark:text-immich-dark-fg dark:hover:bg-gray-900"
-      on:click={() => dispatch('close')}
-    >
-      <Icon path={mdiClose} size="24" />
-    </button>
-
-    <p class="text-lg text-immich-fg dark:text-immich-dark-fg">Info</p>
-  </div>
-
-  {#if asset.isOffline}
-    <section class="px-4 py-4">
-      <div role="alert">
-        <div class="rounded-t bg-red-500 px-4 py-2 font-bold text-white">Asset offline</div>
-        <div class="rounded-b border border-t-0 border-red-400 bg-red-100 px-4 py-3 text-red-700">
-          <p>
-            This asset is offline. Immich can not access its file location. Please ensure the asset is available and
-            then rescan the library.
-          </p>
->>>>>>> cf71a41b
         </div>
       </section>
     {/if}
@@ -180,6 +153,14 @@
         disabled={!isOwner}
       />
     </section>
+    {#if asset.exifInfo?.dateTimeOriginal}
+      {@const assetDateTimeOriginal = DateTime.fromISO(asset.exifInfo.dateTimeOriginal, {
+        zone: asset.exifInfo.timeZone ?? undefined,
+      })}
+      <div class="flex gap-4 py-4">
+        <div>
+          <Icon path={mdiCalendar} size="24" />
+        </div>
 
     {#if !api.isSharedLink && people.length > 0}
       <section class="px-4 py-4 text-sm">
@@ -230,7 +211,6 @@
       </section>
     {/if}
 
-<<<<<<< HEAD
     <div class="px-4 py-4">
       {#if !asset.exifInfo && !asset.isExternal}
         <p class="text-sm">NO EXIF INFO AVAILABLE</p>
@@ -241,15 +221,6 @@
               Metadata not loaded for {asset.originalPath}
             </p>
           </div>
-=======
-    {#if asset.exifInfo?.dateTimeOriginal}
-      {@const assetDateTimeOriginal = DateTime.fromISO(asset.exifInfo.dateTimeOriginal, {
-        zone: asset.exifInfo.timeZone ?? undefined,
-      })}
-      <div class="flex gap-4 py-4">
-        <div>
-          <Icon path={mdiCalendar} size="24" />
->>>>>>> cf71a41b
         </div>
       {:else}
         <p class="text-sm">DETAILS</p>
@@ -315,15 +286,9 @@
         </div>
       {/if}
 
-<<<<<<< HEAD
-      {#if asset.exifInfo?.make || asset.exifInfo?.model || asset.exifInfo?.fNumber}
-        <div class="flex gap-4 py-4">
-          <div><CameraIris size="24" /></div>
-=======
     {#if asset.exifInfo?.fileSizeInByte}
       <div class="flex gap-4 py-4">
         <div><Icon path={mdiImageOutline} size="24" /></div>
->>>>>>> cf71a41b
 
           <div>
             <p>{asset.exifInfo.make || ''} {asset.exifInfo.model || ''}</p>
@@ -350,26 +315,9 @@
         </div>
       {/if}
 
-<<<<<<< HEAD
-      {#if asset.exifInfo?.city}
-        <div class="flex gap-4 py-4">
-          <div><MapMarkerOutline size="24" /></div>
-=======
     {#if asset.exifInfo?.make || asset.exifInfo?.model || asset.exifInfo?.fNumber}
       <div class="flex gap-4 py-4">
         <div><Icon path={mdiCameraIris} size="24" /></div>
-
-        <div>
-          <p>{asset.exifInfo.make || ''} {asset.exifInfo.model || ''}</p>
-          <div class="flex gap-2 text-sm">
-            {#if asset.exifInfo?.fNumber}
-              <p>{`ƒ/${asset.exifInfo.fNumber.toLocaleString($locale)}` || ''}</p>
-            {/if}
-
-            {#if asset.exifInfo.exposureTime}
-              <p>{`${asset.exifInfo.exposureTime}`}</p>
-            {/if}
->>>>>>> cf71a41b
 
           <div>
             <p>{asset.exifInfo.city}</p>
@@ -385,11 +333,71 @@
             {/if}
           </div>
         </div>
-      {/if}
+      </div>
+    {/if}
+
+    {#if asset.exifInfo?.city}
+      <div class="flex gap-4 py-4">
+        <div><Icon path={mdiMapMarkerOutline} size="24" /></div>
+
+        <div>
+          <p>{asset.exifInfo.city}</p>
+          {#if asset.exifInfo?.state}
+            <div class="flex gap-2 text-sm">
+              <p>{asset.exifInfo.state}</p>
+            </div>
+          {/if}
+          {#if asset.exifInfo?.country}
+            <div class="flex gap-2 text-sm">
+              <p>{asset.exifInfo.country}</p>
+            </div>
+          {/if}
+        </div>
+      </div>
+    {/if}
+  </div>
+</section>
+
+{#if latlng && $featureFlags.loaded && $featureFlags.map}
+  <div class="h-[360px]">
+    {#await import('../shared-components/leaflet') then { Map, TileLayer, Marker }}
+      <Map center={latlng} zoom={14}>
+        <TileLayer
+          urlTemplate={$serverConfig.mapTileUrl}
+          options={{
+            attribution: '&copy; <a href="https://www.openstreetmap.org/copyright">OpenStreetMap</a>',
+          }}
+        />
+        <Marker {latlng}>
+          <p>
+            {lat}, {lng}
+          </p>
+          <a href="https://www.openstreetmap.org/?mlat={lat}&mlon={lng}&zoom=15#map=15/{lat}/{lng}">
+            Open in OpenStreetMap
+          </a>
+        </Marker>
+      </Map>
+    {/await}
+  </div>
+{/if}
+
+{#if asset.owner && !isOwner}
+  <section class="px-6 pt-6 dark:text-immich-dark-fg">
+    <p class="text-sm">SHARED BY</p>
+    <div class="flex gap-4 pt-4">
+      <div>
+        <UserAvatar user={asset.owner} size="md" autoColor />
+      </div>
+
+      <div class="mb-auto mt-auto">
+        <p>
+          {asset.owner.firstName}
+          {asset.owner.lastName}
+        </p>
+      </div>
     </div>
   </section>
 
-<<<<<<< HEAD
   {#if latlng && $featureFlags.loaded && $featureFlags.map}
     <div class="h-[360px]">
       {#await import('../shared-components/leaflet') then { Map, TileLayer, Marker }}
@@ -412,11 +420,6 @@
       {/await}
     </div>
   {/if}
-=======
-    {#if asset.exifInfo?.city}
-      <div class="flex gap-4 py-4">
-        <div><Icon path={mdiMapMarkerOutline} size="24" /></div>
->>>>>>> cf71a41b
 
   {#if asset.owner && !isOwner}
     <section class="px-6 pt-6 dark:text-immich-dark-fg">
