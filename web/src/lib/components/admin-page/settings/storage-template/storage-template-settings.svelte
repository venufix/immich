<script lang="ts">
  import type { SystemConfigStorageTemplateDto, SystemConfigTemplateStorageOptionDto, UserResponseDto } from '@api';
  import * as luxon from 'luxon';
  import handlebar from 'handlebars';
  import SupportedVariablesPanel from './supported-variables-panel.svelte';
  import SettingButtonsRow from '../setting-buttons-row.svelte';
  import { isEqual } from 'lodash-es';
  import {
    notificationController,
    NotificationType,
  } from '$lib/components/shared-components/notification/notification';
  import SettingInputField, { SettingInputFieldType } from '../setting-input-field.svelte';
  import { createEventDispatcher } from 'svelte';

  const dispatch = createEventDispatcher<{
    save: SystemConfigStorageTemplateDto;
  }>();

  export let storageConfig: SystemConfigStorageTemplateDto;
  export let storageDefault: SystemConfigStorageTemplateDto;
  export let user: UserResponseDto;
  export let templateOptions: SystemConfigTemplateStorageOptionDto;

  export let savedConfig: SystemConfigStorageTemplateDto;
  let selectedPreset = '';

  $: parsedTemplate = () => {
    try {
      return renderTemplate(storageConfig.template);
    } catch (error) {
      return 'error';
    }
  };

  const renderTemplate = (templateString: string) => {
    const template = handlebar.compile(templateString, {
      knownHelpers: undefined,
    });

    const substitutions: Record<string, string> = {
      filename: 'IMAGE_56437',
      ext: 'jpg',
      filetype: 'IMG',
      filetypefull: 'IMAGE',
    };

    const dt = luxon.DateTime.fromISO(new Date('2022-09-04T20:03:05.250').toISOString());

    const dateTokens = [
      ...templateOptions.yearOptions,
      ...templateOptions.monthOptions,
      ...templateOptions.dayOptions,
      ...templateOptions.hourOptions,
      ...templateOptions.minuteOptions,
      ...templateOptions.secondOptions,
    ];

    for (const token of dateTokens) {
      substitutions[token] = dt.toFormat(token);
    }

    return template(substitutions);
  };

  async function reset() {
    storageConfig = { ...savedConfig };
    notificationController.show({
      message: 'Reset storage template settings to the last saved settings',
      type: NotificationType.Info,
    });
  }

  async function resetToDefault() {
    storageConfig = { ...storageDefault };

    notificationController.show({
      message: 'Reset storage template to default',
      type: NotificationType.Info,
    });
  }

  const handlePresetSelection = () => {
    storageConfig.template = selectedPreset;
  };
</script>

<section class="dark:text-immich-dark-fg">
  <div id="directory-path-builder" class="m-4">
    <h3 class="text-base font-medium text-immich-primary dark:text-immich-dark-primary">Variables</h3>

    <section class="support-date" />

    <section class="support-date">
      <SupportedVariablesPanel />
    </section>

    <div class="mt-4 flex flex-col">
      <h3 class="text-base font-medium text-immich-primary dark:text-immich-dark-primary">Template</h3>

      <div class="my-2 text-xs">
        <h4>PREVIEW</h4>
      </div>

      <p class="text-xs">
        Approximately path length limit : <span class="font-semibold text-immich-primary dark:text-immich-dark-primary"
          >{parsedTemplate().length + user.id.length + 'UPLOAD_LOCATION'.length}</span
        >/260
      </p>

      <p class="text-xs">
        <code>{user.storageLabel || user.id}</code> is the user's Storage Label
      </p>

      <p class="mt-2 rounded-lg bg-gray-200 p-4 py-2 text-xs dark:bg-gray-700 dark:text-immich-dark-fg">
        <span class="text-immich-fg/25 dark:text-immich-dark-fg/50">UPLOAD_LOCATION/{user.storageLabel || user.id}</span
        >/{parsedTemplate()}.jpg
      </p>

      <form autocomplete="off" class="flex flex-col" on:submit|preventDefault>
        <div class="my-2 flex flex-col">
          <label class="text-xs" for="presets">PRESET</label>
          <select
            class="mt-2 rounded-lg bg-slate-200 p-2 text-sm hover:cursor-pointer dark:bg-gray-600"
            name="presets"
            id="preset-select"
            bind:value={selectedPreset}
            on:change={handlePresetSelection}
          >
            {#each templateOptions.presetOptions as preset}
              <option value={preset}>{renderTemplate(preset)}</option>
            {/each}
          </select>
        </div>
        <div class="flex gap-2 align-bottom">
          <SettingInputField
            label="TEMPLATE"
            required
            inputType={SettingInputFieldType.TEXT}
            bind:value={storageConfig.template}
            isEdited={!(storageConfig.template === savedConfig.template)}
          />

<<<<<<< HEAD
          <div class="flex-0">
            <SettingInputField label="EXTENSION" inputType={SettingInputFieldType.TEXT} value={'.jpg'} disabled />
=======
        <p class="text-xs">
          Approximately path length limit : <span
            class="font-semibold text-immich-primary dark:text-immich-dark-primary"
            >{parsedTemplate().length + user.id.length + 'UPLOAD_LOCATION'.length}</span
          >/260
        </p>

        <p class="text-xs">
          <code>{user.storageLabel || user.id}</code> is the user's Storage Label
        </p>

        <p class="mt-2 rounded-lg bg-gray-200 p-4 py-2 text-xs dark:bg-gray-700 dark:text-immich-dark-fg">
          <span class="text-immich-fg/25 dark:text-immich-dark-fg/50"
            >UPLOAD_LOCATION/{user.storageLabel || user.id}</span
          >/{parsedTemplate()}.jpg
        </p>

        <form autocomplete="off" class="flex flex-col" on:submit|preventDefault>
          <div class="my-2 flex flex-col">
            <label class="text-xs" for="preset-select">PRESET</label>
            <select
              class="mt-2 rounded-lg bg-slate-200 p-2 text-sm hover:cursor-pointer dark:bg-gray-600"
              name="presets"
              id="preset-select"
              bind:value={selectedPreset}
              on:change={handlePresetSelection}
            >
              {#each templateOptions.presetOptions as preset}
                <option value={preset}>{renderTemplate(preset)}</option>
              {/each}
            </select>
          </div>
          <div class="flex gap-2 align-bottom">
            <SettingInputField
              label="TEMPLATE"
              required
              inputType={SettingInputFieldType.TEXT}
              bind:value={storageConfig.template}
              isEdited={!(storageConfig.template === savedConfig.template)}
            />

            <div class="flex-0">
              <SettingInputField label="EXTENSION" inputType={SettingInputFieldType.TEXT} value={'.jpg'} disabled />
            </div>
>>>>>>> 8568ec83
          </div>
        </div>

        <div id="migration-info" class="mt-4 text-sm">
          <p>
            Template changes will only apply to new assets. To retroactively apply the template to previously uploaded
            assets, run the <a href="/admin/jobs-status" class="text-immich-primary dark:text-immich-dark-primary"
              >Storage Migration Job</a
            >
          </p>
        </div>

        <SettingButtonsRow
          on:reset={reset}
          on:save={() => dispatch('save', savedConfig)}
          on:reset-to-default={resetToDefault}
          showResetToDefault={!isEqual(savedConfig, storageConfig)}
        />
      </form>
    </div>
  </div>
</section><|MERGE_RESOLUTION|>--- conflicted
+++ resolved
@@ -118,7 +118,7 @@
 
       <form autocomplete="off" class="flex flex-col" on:submit|preventDefault>
         <div class="my-2 flex flex-col">
-          <label class="text-xs" for="presets">PRESET</label>
+          <label class="text-xs" for="preset-select">PRESET</label>
           <select
             class="mt-2 rounded-lg bg-slate-200 p-2 text-sm hover:cursor-pointer dark:bg-gray-600"
             name="presets"
@@ -140,55 +140,8 @@
             isEdited={!(storageConfig.template === savedConfig.template)}
           />
 
-<<<<<<< HEAD
           <div class="flex-0">
             <SettingInputField label="EXTENSION" inputType={SettingInputFieldType.TEXT} value={'.jpg'} disabled />
-=======
-        <p class="text-xs">
-          Approximately path length limit : <span
-            class="font-semibold text-immich-primary dark:text-immich-dark-primary"
-            >{parsedTemplate().length + user.id.length + 'UPLOAD_LOCATION'.length}</span
-          >/260
-        </p>
-
-        <p class="text-xs">
-          <code>{user.storageLabel || user.id}</code> is the user's Storage Label
-        </p>
-
-        <p class="mt-2 rounded-lg bg-gray-200 p-4 py-2 text-xs dark:bg-gray-700 dark:text-immich-dark-fg">
-          <span class="text-immich-fg/25 dark:text-immich-dark-fg/50"
-            >UPLOAD_LOCATION/{user.storageLabel || user.id}</span
-          >/{parsedTemplate()}.jpg
-        </p>
-
-        <form autocomplete="off" class="flex flex-col" on:submit|preventDefault>
-          <div class="my-2 flex flex-col">
-            <label class="text-xs" for="preset-select">PRESET</label>
-            <select
-              class="mt-2 rounded-lg bg-slate-200 p-2 text-sm hover:cursor-pointer dark:bg-gray-600"
-              name="presets"
-              id="preset-select"
-              bind:value={selectedPreset}
-              on:change={handlePresetSelection}
-            >
-              {#each templateOptions.presetOptions as preset}
-                <option value={preset}>{renderTemplate(preset)}</option>
-              {/each}
-            </select>
-          </div>
-          <div class="flex gap-2 align-bottom">
-            <SettingInputField
-              label="TEMPLATE"
-              required
-              inputType={SettingInputFieldType.TEXT}
-              bind:value={storageConfig.template}
-              isEdited={!(storageConfig.template === savedConfig.template)}
-            />
-
-            <div class="flex-0">
-              <SettingInputField label="EXTENSION" inputType={SettingInputFieldType.TEXT} value={'.jpg'} disabled />
-            </div>
->>>>>>> 8568ec83
           </div>
         </div>
 
