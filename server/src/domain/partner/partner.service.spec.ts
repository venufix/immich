import { UserAvatarColor } from '@app/infra/entities';
import { BadRequestException } from '@nestjs/common';
import { authStub, newPartnerRepositoryMock, partnerStub } from '@test';
import { IAccessRepository, IPartnerRepository, PartnerDirection } from '../repositories';
import { PartnerResponseDto } from './partner.dto';
import { PartnerService } from './partner.service';

const responseDto = {
  admin: <PartnerResponseDto>{
    email: 'admin@test.com',
    name: 'admin_name',
    id: 'admin_id',
    isAdmin: true,
    oauthId: '',
    profileImagePath: '',
    shouldChangePassword: false,
    storageLabel: 'admin',
    createdAt: new Date('2021-01-01'),
    deletedAt: null,
    updatedAt: new Date('2021-01-01'),
    externalPath: null,
    memoriesEnabled: true,
<<<<<<< HEAD
    avatarColor: UserAvatarColor.PRIMARY,
=======
    inTimeline: true,
>>>>>>> a959f2a5
  },
  user1: <PartnerResponseDto>{
    email: 'immich@test.com',
    name: 'immich_name',
    id: 'user-id',
    isAdmin: false,
    oauthId: '',
    profileImagePath: '',
    shouldChangePassword: false,
    storageLabel: null,
    createdAt: new Date('2021-01-01'),
    deletedAt: null,
    updatedAt: new Date('2021-01-01'),
    externalPath: null,
    memoriesEnabled: true,
<<<<<<< HEAD
    avatarColor: UserAvatarColor.PRIMARY,
=======
    inTimeline: true,
>>>>>>> a959f2a5
  },
};

describe(PartnerService.name, () => {
  let sut: PartnerService;
  let partnerMock: jest.Mocked<IPartnerRepository>;
  let accessMock: jest.Mocked<IAccessRepository>;

  beforeEach(async () => {
    partnerMock = newPartnerRepositoryMock();
    sut = new PartnerService(partnerMock, accessMock);
  });

  it('should work', () => {
    expect(sut).toBeDefined();
  });

  describe('getAll', () => {
    it("should return a list of partners with whom I've shared my library", async () => {
      partnerMock.getAll.mockResolvedValue([partnerStub.adminToUser1, partnerStub.user1ToAdmin1]);
      await expect(sut.getAll(authStub.user1, PartnerDirection.SharedBy)).resolves.toEqual([responseDto.admin]);
      expect(partnerMock.getAll).toHaveBeenCalledWith(authStub.user1.id);
    });

    it('should return a list of partners who have shared their libraries with me', async () => {
      partnerMock.getAll.mockResolvedValue([partnerStub.adminToUser1, partnerStub.user1ToAdmin1]);
      await expect(sut.getAll(authStub.user1, PartnerDirection.SharedWith)).resolves.toEqual([responseDto.admin]);
      expect(partnerMock.getAll).toHaveBeenCalledWith(authStub.user1.id);
    });
  });

  describe('create', () => {
    it('should create a new partner', async () => {
      partnerMock.get.mockResolvedValue(null);
      partnerMock.create.mockResolvedValue(partnerStub.adminToUser1);

      await expect(sut.create(authStub.admin, authStub.user1.id)).resolves.toEqual(responseDto.user1);

      expect(partnerMock.create).toHaveBeenCalledWith({
        sharedById: authStub.admin.id,
        sharedWithId: authStub.user1.id,
      });
    });

    it('should throw an error when the partner already exists', async () => {
      partnerMock.get.mockResolvedValue(partnerStub.adminToUser1);

      await expect(sut.create(authStub.admin, authStub.user1.id)).rejects.toBeInstanceOf(BadRequestException);

      expect(partnerMock.create).not.toHaveBeenCalled();
    });
  });

  describe('remove', () => {
    it('should remove a partner', async () => {
      partnerMock.get.mockResolvedValue(partnerStub.adminToUser1);

      await sut.remove(authStub.admin, authStub.user1.id);

      expect(partnerMock.remove).toHaveBeenCalledWith(partnerStub.adminToUser1);
    });

    it('should throw an error when the partner does not exist', async () => {
      partnerMock.get.mockResolvedValue(null);

      await expect(sut.remove(authStub.admin, authStub.user1.id)).rejects.toBeInstanceOf(BadRequestException);

      expect(partnerMock.remove).not.toHaveBeenCalled();
    });
  });
});<|MERGE_RESOLUTION|>--- conflicted
+++ resolved
@@ -20,11 +20,8 @@
     updatedAt: new Date('2021-01-01'),
     externalPath: null,
     memoriesEnabled: true,
-<<<<<<< HEAD
     avatarColor: UserAvatarColor.PRIMARY,
-=======
     inTimeline: true,
->>>>>>> a959f2a5
   },
   user1: <PartnerResponseDto>{
     email: 'immich@test.com',
@@ -40,11 +37,8 @@
     updatedAt: new Date('2021-01-01'),
     externalPath: null,
     memoriesEnabled: true,
-<<<<<<< HEAD
     avatarColor: UserAvatarColor.PRIMARY,
-=======
     inTimeline: true,
->>>>>>> a959f2a5
   },
 };
 
