--- conflicted
+++ resolved
@@ -13,12 +13,8 @@
   mapAlbumWithoutAssets,
 } from './album-response.dto';
 import { IAlbumRepository } from './album.repository';
-<<<<<<< HEAD
-import { AddUsersDto, CreateAlbumDto, CreateRuleDto, GetAlbumsDto, UpdateAlbumDto } from './dto';
+import { AddUsersDto, AlbumInfoDto, CreateAlbumDto, CreateRuleDto, GetAlbumsDto, UpdateAlbumDto } from './dto';
 import { IRuleRepository } from './rule.repository';
-=======
-import { AddUsersDto, AlbumInfoDto, CreateAlbumDto, GetAlbumsDto, UpdateAlbumDto } from './dto';
->>>>>>> 5cd13227
 
 @Injectable()
 export class AlbumService {
