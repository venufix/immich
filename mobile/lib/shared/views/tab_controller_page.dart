--- conflicted
+++ resolved
@@ -117,10 +117,6 @@
             selectedIcon: buildIcon(
               const Icon(
                 Icons.photo_library,
-<<<<<<< HEAD
-=======
-                color: context.primaryColor,
->>>>>>> 3b118547
               ),
             ),
           ),
@@ -131,10 +127,6 @@
             ),
             selectedIcon: const Icon(
               Icons.search,
-<<<<<<< HEAD
-=======
-              color: context.primaryColor,
->>>>>>> 3b118547
             ),
           ),
           NavigationDestination(
@@ -144,10 +136,6 @@
             ),
             selectedIcon: const Icon(
               Icons.group,
-<<<<<<< HEAD
-=======
-              color: context.primaryColor,
->>>>>>> 3b118547
             ),
           ),
           NavigationDestination(
@@ -158,10 +146,6 @@
             selectedIcon: buildIcon(
               const Icon(
                 Icons.photo_album_rounded,
-<<<<<<< HEAD
-=======
-                color: context.primaryColor,
->>>>>>> 3b118547
               ),
             ),
           ),
