import 'package:flutter/material.dart';
import 'package:hooks_riverpod/hooks_riverpod.dart';
import 'package:immich_mobile/extensions/build_context_extensions.dart';
import 'package:immich_mobile/shared/models/store.dart';
import 'package:immich_mobile/shared/ui/app_bar_dialog/app_bar_dialog.dart';
import 'package:immich_mobile/shared/ui/user_circle_avatar.dart';
import 'package:immich_mobile/modules/login/models/authentication_state.model.dart';
import 'package:immich_mobile/modules/login/providers/authentication.provider.dart';

import 'package:immich_mobile/routing/router.dart';
import 'package:immich_mobile/modules/backup/models/backup_state.model.dart';
import 'package:immich_mobile/shared/models/server_info/server_info.model.dart';
import 'package:immich_mobile/modules/backup/providers/backup.provider.dart';
import 'package:immich_mobile/shared/providers/server_info.provider.dart';

class ImmichAppBar extends ConsumerWidget implements PreferredSizeWidget {
  @override
  Size get preferredSize => const Size.fromHeight(kToolbarHeight);
  final Widget? action;

  const ImmichAppBar({super.key, this.action});

  @override
  Widget build(BuildContext context, WidgetRef ref) {
    final BackUpState backupState = ref.watch(backupProvider);
    final bool isEnableAutoBackup =
        backupState.backgroundBackup || backupState.autoBackup;
    final ServerInfo serverInfoState = ref.watch(serverInfoProvider);
    AuthenticationState authState = ref.watch(authenticationProvider);
    final user = Store.tryGet(StoreKey.currentUser);
<<<<<<< HEAD
=======
    final isDarkTheme = context.isDarkTheme;
>>>>>>> 3b118547
    const widgetSize = 30.0;

    buildProfileIndicator() {
      return InkWell(
        onTap: () => showDialog(
          context: context,
          useRootNavigator: false,
          builder: (ctx) => const ImmichAppBarDialog(),
        ),
        borderRadius: BorderRadius.circular(12),
        child: Badge(
          label: Container(
            decoration: BoxDecoration(
              color: Colors.black,
              borderRadius: BorderRadius.circular(widgetSize / 2),
            ),
            child: const Icon(
              Icons.info,
              color: Color.fromARGB(255, 243, 188, 106),
              size: widgetSize / 2,
            ),
          ),
          backgroundColor: Colors.transparent,
          alignment: Alignment.bottomRight,
          isLabelVisible: serverInfoState.isVersionMismatch,
          offset: const Offset(2, 2),
          child: authState.profileImagePath.isEmpty || user == null
              ? const Icon(
                  Icons.face_outlined,
                  size: widgetSize,
                )
              : UserCircleAvatar(
                  radius: 15,
                  size: 27,
                  user: user,
                ),
        ),
      );
    }

<<<<<<< HEAD
    Widget? getBackupBadgeIcon() {
=======
    getBackupBadgeIcon() {
      final iconColor = isDarkTheme ? Colors.white : Colors.black;

>>>>>>> 3b118547
      if (isEnableAutoBackup) {
        if (backupState.backupProgress == BackUpProgressEnum.inProgress) {
          return Container(
            padding: const EdgeInsets.all(3.5),
            child: CircularProgressIndicator(
              strokeWidth: 2,
              strokeCap: StrokeCap.round,
              color: Theme.of(context).colorScheme.onSurfaceVariant,
            ),
          );
        } else if (backupState.backupProgress !=
                BackUpProgressEnum.inBackground &&
            backupState.backupProgress != BackUpProgressEnum.manualInProgress) {
          return Icon(
            Icons.check_outlined,
            size: 9,
            color: Theme.of(context).colorScheme.onSurfaceVariant,
          );
        }
      }

      if (!isEnableAutoBackup) {
        return Icon(
          Icons.cloud_off_rounded,
          size: 9,
          color: Theme.of(context).colorScheme.onSurfaceVariant,
        );
      }
      return null;
    }

    buildBackupIndicator() {
      final indicatorIcon = getBackupBadgeIcon();
<<<<<<< HEAD
=======
      final badgeBackground = isDarkTheme ? Colors.blueGrey[800] : Colors.white;
>>>>>>> 3b118547

      return InkWell(
        onTap: () => context.autoPush(const BackupControllerRoute()),
        borderRadius: BorderRadius.circular(12),
        child: Badge(
          label: Container(
            width: widgetSize / 2,
            height: widgetSize / 2,
            decoration: BoxDecoration(
              border: Border.all(
<<<<<<< HEAD
                color: Theme.of(context).colorScheme.surface,
=======
                color: isDarkTheme ? Colors.black : Colors.grey,
>>>>>>> 3b118547
              ),
              borderRadius: BorderRadius.circular(widgetSize / 2),
              color: Theme.of(context).colorScheme.surfaceVariant,
            ),
            child: indicatorIcon,
          ),
          backgroundColor: Colors.transparent,
          alignment: Alignment.bottomRight,
          isLabelVisible: indicatorIcon != null,
          offset: const Offset(2, 2),
          child: const Icon(
            Icons.backup_rounded,
            size: widgetSize,
<<<<<<< HEAD
=======
            color: context.primaryColor,
>>>>>>> 3b118547
          ),
        ),
      );
    }

    return AppBar(
      backgroundColor: context.themeData.appBarTheme.backgroundColor,
      shape: const RoundedRectangleBorder(
        borderRadius: BorderRadius.all(
          Radius.circular(5),
        ),
      ),
      automaticallyImplyLeading: false,
      centerTitle: false,
      title: Builder(
        builder: (BuildContext context) {
          return Row(
            children: [
              Container(
                padding: const EdgeInsets.only(top: 3),
                width: 28,
                height: 28,
                child: Image.asset(
                  'assets/immich-logo.png',
                ),
              ),
              Container(
                margin: const EdgeInsets.only(left: 10),
                child: Text(
                  'IMMICH',
                  style: TextStyle(
                    fontFamily: 'SnowburstOne',
                    fontWeight: FontWeight.bold,
                    fontSize: 24,
                    color: Theme.of(context).primaryColor,
                  ),
                ),
              ),
            ],
          );
        },
      ),
      actions: [
        if (action != null)
          Padding(padding: const EdgeInsets.only(right: 20), child: action!),
        Padding(
          padding: const EdgeInsets.only(right: 20),
          child: buildBackupIndicator(),
        ),
        Padding(
          padding: const EdgeInsets.only(right: 20),
          child: buildProfileIndicator(),
        ),
      ],
    );
  }
}<|MERGE_RESOLUTION|>--- conflicted
+++ resolved
@@ -28,10 +28,6 @@
     final ServerInfo serverInfoState = ref.watch(serverInfoProvider);
     AuthenticationState authState = ref.watch(authenticationProvider);
     final user = Store.tryGet(StoreKey.currentUser);
-<<<<<<< HEAD
-=======
-    final isDarkTheme = context.isDarkTheme;
->>>>>>> 3b118547
     const widgetSize = 30.0;
 
     buildProfileIndicator() {
@@ -72,13 +68,7 @@
       );
     }
 
-<<<<<<< HEAD
     Widget? getBackupBadgeIcon() {
-=======
-    getBackupBadgeIcon() {
-      final iconColor = isDarkTheme ? Colors.white : Colors.black;
-
->>>>>>> 3b118547
       if (isEnableAutoBackup) {
         if (backupState.backupProgress == BackUpProgressEnum.inProgress) {
           return Container(
@@ -86,7 +76,7 @@
             child: CircularProgressIndicator(
               strokeWidth: 2,
               strokeCap: StrokeCap.round,
-              color: Theme.of(context).colorScheme.onSurfaceVariant,
+              color: context.colorScheme.onSurfaceVariant,
             ),
           );
         } else if (backupState.backupProgress !=
@@ -95,7 +85,7 @@
           return Icon(
             Icons.check_outlined,
             size: 9,
-            color: Theme.of(context).colorScheme.onSurfaceVariant,
+            color: context.colorScheme.onSurfaceVariant,
           );
         }
       }
@@ -104,7 +94,7 @@
         return Icon(
           Icons.cloud_off_rounded,
           size: 9,
-          color: Theme.of(context).colorScheme.onSurfaceVariant,
+          color: context.colorScheme.onSurfaceVariant,
         );
       }
       return null;
@@ -112,10 +102,6 @@
 
     buildBackupIndicator() {
       final indicatorIcon = getBackupBadgeIcon();
-<<<<<<< HEAD
-=======
-      final badgeBackground = isDarkTheme ? Colors.blueGrey[800] : Colors.white;
->>>>>>> 3b118547
 
       return InkWell(
         onTap: () => context.autoPush(const BackupControllerRoute()),
@@ -126,14 +112,10 @@
             height: widgetSize / 2,
             decoration: BoxDecoration(
               border: Border.all(
-<<<<<<< HEAD
-                color: Theme.of(context).colorScheme.surface,
-=======
-                color: isDarkTheme ? Colors.black : Colors.grey,
->>>>>>> 3b118547
+                color: context.colorScheme.surface,
               ),
               borderRadius: BorderRadius.circular(widgetSize / 2),
-              color: Theme.of(context).colorScheme.surfaceVariant,
+              color: context.colorScheme.surfaceVariant,
             ),
             child: indicatorIcon,
           ),
@@ -144,10 +126,6 @@
           child: const Icon(
             Icons.backup_rounded,
             size: widgetSize,
-<<<<<<< HEAD
-=======
-            color: context.primaryColor,
->>>>>>> 3b118547
           ),
         ),
       );
@@ -182,7 +160,7 @@
                     fontFamily: 'SnowburstOne',
                     fontWeight: FontWeight.bold,
                     fontSize: 24,
-                    color: Theme.of(context).primaryColor,
+                    color: context.primaryColor,
                   ),
                 ),
               ),
