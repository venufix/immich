import 'package:cached_network_image/cached_network_image.dart';
import 'package:flutter/material.dart';
import 'package:flutter/services.dart';
import 'package:flutter_cache_manager/flutter_cache_manager.dart';
import 'package:flutter_thumbhash/flutter_thumbhash.dart';
import 'package:immich_mobile/shared/models/asset.dart';
import 'package:immich_mobile/shared/models/store.dart';
import 'package:immich_mobile/utils/image_url_builder.dart';
import 'package:photo_manager/photo_manager.dart';
import 'package:openapi/api.dart' as api;

/// Renders an Asset using local data if available, else remote data
class ImmichImage extends StatelessWidget {
  const ImmichImage(
    this.asset, {
    this.width,
    this.height,
    this.fit = BoxFit.cover,
    this.useGrayBoxPlaceholder = false,
    this.type = api.ThumbnailFormat.WEBP,
    super.key,
  });
  final Asset? asset;
  final bool useGrayBoxPlaceholder;
  final double? width;
  final double? height;
  final BoxFit fit;
  final api.ThumbnailFormat type;

  @override
  Widget build(BuildContext context) {
    if (this.asset == null) {
      return Container(
        decoration: const BoxDecoration(
          color: Colors.grey,
        ),
        child: SizedBox(
          width: width,
          height: height,
          child: const Center(
            child: Icon(Icons.no_photography),
          ),
        ),
      );
    }
    final Asset asset = this.asset!;
    if (asset.isLocal) {
      return Image(
        image: AssetEntityImageProvider(
          asset.local!,
          isOriginal: false,
          thumbnailSize: const ThumbnailSize.square(250), // like server thumbs
        ),
        width: width,
        height: height,
        fit: fit,
        frameBuilder: (context, child, frame, wasSynchronouslyLoaded) {
          if (wasSynchronouslyLoaded || frame != null) {
            return child;
          }
          return (useGrayBoxPlaceholder
              ? const SizedBox.square(
                  dimension: 250,
                  child: DecoratedBox(
                    decoration: BoxDecoration(color: Colors.grey),
                  ),
                )
              : Transform.scale(
                  scale: 0.2,
                  child: const CircularProgressIndicator(),
                ));
        },
        errorBuilder: (context, error, stackTrace) {
          if (error is PlatformException &&
              error.code == "The asset not found!") {
            debugPrint(
              "Asset ${asset.localId} does not exist anymore on device!",
            );
          } else {
            debugPrint(
              "Error getting thumb for assetId=${asset.localId}: $error",
            );
          }
          return Icon(
            Icons.image_not_supported_outlined,
            color: Theme.of(context).primaryColor,
          );
        },
      );
    }
    final String? token = Store.get(StoreKey.accessToken);
<<<<<<< HEAD
    final String thumbnailRequestUrl = getThumbnailUrl(asset);

=======
    final String thumbnailRequestUrl = getThumbnailUrl(asset, type: type);
>>>>>>> df1e8679
    return CachedNetworkImage(
      imageUrl: thumbnailRequestUrl,
      httpHeaders: {"Authorization": "Bearer $token"},
      cacheKey: getThumbnailCacheKey(asset),
      width: width,
      height: height,
      // keeping memCacheWidth, memCacheHeight, maxWidthDiskCache and
      // maxHeightDiskCache = null allows to simply store the webp thumbnail
      // from the server and use it for all rendered thumbnail sizes
      fit: fit,
      fadeInDuration: const Duration(milliseconds: 250),
      progressIndicatorBuilder: (context, url, downloadProgress) {
        if (asset.thumbhash != null) {
          return FittedBox(
            fit: BoxFit.fill,
            child: Image(
              image: ThumbHash.fromIntList(asset.thumbhash!).toImage(),
            ),
          );
        } else if (useGrayBoxPlaceholder) {
          return const DecoratedBox(
            decoration: BoxDecoration(color: Colors.grey),
          );
        }
        return Transform.scale(
          scale: 0.2,
          child: CircularProgressIndicator.adaptive(
            value: downloadProgress.progress,
          ),
        );
      },
      errorWidget: (context, url, error) {
        if (error is HttpExceptionWithStatus &&
            error.statusCode >= 400 &&
            error.statusCode < 500) {
          debugPrint("Evicting thumbnail '$url' from cache: $error");
          CachedNetworkImage.evictFromCache(url);
        }
        return Icon(
          Icons.image_not_supported_outlined,
          color: Theme.of(context).primaryColor,
        );
      },
    );
  }
}<|MERGE_RESOLUTION|>--- conflicted
+++ resolved
@@ -89,12 +89,7 @@
       );
     }
     final String? token = Store.get(StoreKey.accessToken);
-<<<<<<< HEAD
-    final String thumbnailRequestUrl = getThumbnailUrl(asset);
-
-=======
     final String thumbnailRequestUrl = getThumbnailUrl(asset, type: type);
->>>>>>> df1e8679
     return CachedNetworkImage(
       imageUrl: thumbnailRequestUrl,
       httpHeaders: {"Authorization": "Bearer $token"},
