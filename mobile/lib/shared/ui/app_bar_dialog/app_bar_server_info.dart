import 'package:flutter/material.dart';
import 'package:flutter_hooks/flutter_hooks.dart' hide Store;
import 'package:hooks_riverpod/hooks_riverpod.dart';
import 'package:immich_mobile/extensions/build_context_extensions.dart';
import 'package:immich_mobile/shared/models/server_info/server_info.model.dart';
import 'package:easy_localization/easy_localization.dart';
import 'package:immich_mobile/shared/providers/server_info.provider.dart';
import 'package:immich_mobile/utils/url_helper.dart';
import 'package:package_info_plus/package_info_plus.dart';

class AppBarServerInfo extends HookConsumerWidget {
  const AppBarServerInfo({
    Key? key,
  }) : super(key: key);

  @override
  Widget build(BuildContext context, WidgetRef ref) {
    ServerInfo serverInfoState = ref.watch(serverInfoProvider);

    final appInfo = useState({});

    getPackageInfo() async {
      PackageInfo packageInfo = await PackageInfo.fromPlatform();

      appInfo.value = {
        "version": packageInfo.version,
        "buildNumber": packageInfo.buildNumber,
      };
    }

    useEffect(
      () {
        getPackageInfo();
        return null;
      },
      [],
    );

    return Padding(
      padding: const EdgeInsets.only(left: 10.0, right: 10.0, bottom: 10.0),
      child: Container(
        decoration: BoxDecoration(
<<<<<<< HEAD
          color: Theme.of(context).colorScheme.surface,
=======
          color: context.isDarkTheme
              ? context.scaffoldBackgroundColor
              : const Color.fromARGB(255, 225, 229, 240),
>>>>>>> 3b118547
          borderRadius: const BorderRadius.only(
            bottomLeft: Radius.circular(10),
            bottomRight: Radius.circular(10),
          ),
        ),
        child: Padding(
          padding: const EdgeInsets.symmetric(horizontal: 12.0, vertical: 8),
          child: Column(
            crossAxisAlignment: CrossAxisAlignment.center,
            children: [
              Padding(
                padding: const EdgeInsets.all(8.0),
                child: Text(
                  serverInfoState.isVersionMismatch
                      ? serverInfoState.versionMismatchErrorMessage
                      : "profile_drawer_client_server_up_to_date".tr(),
                  textAlign: TextAlign.center,
                  style: TextStyle(
                    fontSize: 11,
                    color: context.primaryColor,
                    fontWeight: FontWeight.w600,
                  ),
                ),
              ),
              const Padding(
                padding: EdgeInsets.symmetric(horizontal: 10),
                child: Divider(
                  color: Color.fromARGB(101, 201, 201, 201),
                  thickness: 1,
                ),
              ),
              Row(
                mainAxisAlignment: MainAxisAlignment.spaceBetween,
                children: [
                  Expanded(
                    child: Padding(
                      padding: const EdgeInsets.only(left: 10.0),
                      child: Text(
                        "server_info_box_app_version".tr(),
                        style: TextStyle(
                          fontSize: 11,
                          color: context.textTheme.labelSmall?.color,
                          fontWeight: FontWeight.bold,
                        ),
                      ),
                    ),
                  ),
                  Expanded(
                    flex: 0,
                    child: Padding(
                      padding: const EdgeInsets.only(right: 10.0),
                      child: Text(
                        "${appInfo.value["version"]} build.${appInfo.value["buildNumber"]}",
                        style: TextStyle(
                          fontSize: 11,
                          color: context.textTheme.labelSmall?.color
                              ?.withOpacity(0.5),
                          fontWeight: FontWeight.bold,
                        ),
                      ),
                    ),
                  ),
                ],
              ),
              const Padding(
                padding: EdgeInsets.symmetric(horizontal: 10),
                child: Divider(
                  color: Color.fromARGB(101, 201, 201, 201),
                  thickness: 1,
                ),
              ),
              Row(
                mainAxisAlignment: MainAxisAlignment.spaceBetween,
                children: [
                  Expanded(
                    child: Padding(
                      padding: const EdgeInsets.only(left: 10.0),
                      child: Text(
                        "server_info_box_server_version".tr(),
                        style: TextStyle(
                          fontSize: 11,
                          color: context.textTheme.labelSmall?.color,
                          fontWeight: FontWeight.bold,
                        ),
                      ),
                    ),
                  ),
                  Expanded(
                    flex: 0,
                    child: Padding(
                      padding: const EdgeInsets.only(right: 10.0),
                      child: Text(
                        serverInfoState.serverVersion.major > 0
                            ? "${serverInfoState.serverVersion.major}.${serverInfoState.serverVersion.minor}.${serverInfoState.serverVersion.patch}"
                            : "--",
                        style: TextStyle(
                          fontSize: 11,
                          color: context.textTheme.labelSmall?.color
                              ?.withOpacity(0.5),
                          fontWeight: FontWeight.bold,
                        ),
                      ),
                    ),
                  ),
                ],
              ),
              const Padding(
                padding: EdgeInsets.symmetric(horizontal: 10),
                child: Divider(
                  color: Color.fromARGB(101, 201, 201, 201),
                  thickness: 1,
                ),
              ),
              Row(
                mainAxisAlignment: MainAxisAlignment.spaceBetween,
                children: [
                  Expanded(
                    child: Padding(
                      padding: const EdgeInsets.only(left: 10.0),
                      child: Text(
                        "server_info_box_server_url".tr(),
                        style: TextStyle(
                          fontSize: 11,
                          color: context.textTheme.labelSmall?.color,
                          fontWeight: FontWeight.bold,
                        ),
                      ),
                    ),
                  ),
                  Expanded(
                    flex: 0,
                    child: Container(
                      width: 200,
                      padding: const EdgeInsets.only(right: 10.0),
                      child: Tooltip(
                        verticalOffset: 0,
                        decoration: BoxDecoration(
                          color: context.primaryColor.withOpacity(0.9),
                          borderRadius: BorderRadius.circular(10),
                        ),
                        textStyle: TextStyle(
<<<<<<< HEAD
                          color: Theme.of(context).colorScheme.onPrimary,
=======
                          color:
                              context.isDarkTheme ? Colors.black : Colors.white,
>>>>>>> 3b118547
                          fontWeight: FontWeight.bold,
                        ),
                        message: getServerUrl() ?? '--',
                        preferBelow: false,
                        triggerMode: TooltipTriggerMode.tap,
                        child: Text(
                          getServerUrl() ?? '--',
                          style: TextStyle(
                            fontSize: 11,
                            color: context.textTheme.labelSmall?.color
                                ?.withOpacity(0.5),
                            fontWeight: FontWeight.bold,
                            overflow: TextOverflow.ellipsis,
                          ),
                          textAlign: TextAlign.end,
                        ),
                      ),
                    ),
                  ),
                ],
              ),
            ],
          ),
        ),
      ),
    );
  }
}<|MERGE_RESOLUTION|>--- conflicted
+++ resolved
@@ -40,13 +40,7 @@
       padding: const EdgeInsets.only(left: 10.0, right: 10.0, bottom: 10.0),
       child: Container(
         decoration: BoxDecoration(
-<<<<<<< HEAD
-          color: Theme.of(context).colorScheme.surface,
-=======
-          color: context.isDarkTheme
-              ? context.scaffoldBackgroundColor
-              : const Color.fromARGB(255, 225, 229, 240),
->>>>>>> 3b118547
+          color: context.colorScheme.surface,
           borderRadius: const BorderRadius.only(
             bottomLeft: Radius.circular(10),
             bottomRight: Radius.circular(10),
@@ -188,12 +182,7 @@
                           borderRadius: BorderRadius.circular(10),
                         ),
                         textStyle: TextStyle(
-<<<<<<< HEAD
-                          color: Theme.of(context).colorScheme.onPrimary,
-=======
-                          color:
-                              context.isDarkTheme ? Colors.black : Colors.white,
->>>>>>> 3b118547
+                          color: context.colorScheme.onPrimary,
                           fontWeight: FontWeight.bold,
                         ),
                         message: getServerUrl() ?? '--',
