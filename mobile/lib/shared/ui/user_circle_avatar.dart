--- conflicted
+++ resolved
@@ -3,6 +3,7 @@
 import 'package:cached_network_image/cached_network_image.dart';
 import 'package:flutter/material.dart';
 import 'package:hooks_riverpod/hooks_riverpod.dart';
+import 'package:immich_mobile/extensions/build_context_extensions.dart';
 import 'package:immich_mobile/shared/models/store.dart';
 import 'package:immich_mobile/shared/models/user.dart';
 import 'package:immich_mobile/shared/ui/transparent_image.dart';
@@ -22,7 +23,6 @@
 
   @override
   Widget build(BuildContext context, WidgetRef ref) {
-    bool isDarkTheme = Theme.of(context).brightness == Brightness.dark;
     final profileImageUrl =
         '${Store.get(StoreKey.serverEndpoint)}/user/profile-image/${user.id}?d=${Random().nextInt(1024)}';
 
@@ -30,14 +30,8 @@
       user.name[0].toUpperCase(),
       style: TextStyle(
         fontWeight: FontWeight.bold,
-<<<<<<< HEAD
-        color: context.colorScheme.onInverseSurface,
-=======
-        fontSize: 12,
-        color: isDarkTheme && user.avatarColor == AvatarColorEnum.primary
-            ? Colors.black
-            : Colors.white,
->>>>>>> 4ade8eae
+        fontSize: 16,
+        color: context.colorScheme.surface,
       ),
     );
     return CircleAvatar(
