import 'package:easy_localization/easy_localization.dart';
import 'package:flutter/material.dart';
import 'package:flutter_hooks/flutter_hooks.dart';
import 'package:hooks_riverpod/hooks_riverpod.dart';
import 'package:immich_mobile/extensions/build_context_extensions.dart';
import 'package:immich_mobile/modules/asset_viewer/providers/asset_description.provider.dart';
import 'package:immich_mobile/shared/models/asset.dart';
import 'package:immich_mobile/shared/providers/user.provider.dart';
import 'package:immich_mobile/shared/ui/immich_toast.dart';
import 'package:logging/logging.dart';

class DescriptionInput extends HookConsumerWidget {
  DescriptionInput({
    super.key,
    required this.asset,
  });

  final Asset asset;
  final Logger _log = Logger('DescriptionInput');

  @override
  Widget build(BuildContext context, WidgetRef ref) {
    final controller = useTextEditingController();
    final focusNode = useFocusNode();
    final isFocus = useState(false);
    final isTextEmpty = useState(controller.text.isEmpty);
    final descriptionProvider =
        ref.watch(assetDescriptionProvider(asset).notifier);
    final description = ref.watch(assetDescriptionProvider(asset));
    final owner = ref.watch(currentUserProvider);
    final hasError = useState(false);

    useEffect(
      () {
        controller.text = description;
        isTextEmpty.value = description.isEmpty;
        return null;
      },
      [description],
    );

    submitDescription(String description) async {
      hasError.value = false;
      try {
        await descriptionProvider.setDescription(
          description,
        );
      } catch (error, stack) {
        hasError.value = true;
        _log.severe("Error updating description $error", error, stack);
        ImmichToast.show(
          context: context,
          msg: "description_input_submit_error".tr(),
          toastType: ToastType.error,
        );
      }
    }

    Widget? suffixIcon;
    if (hasError.value) {
      suffixIcon = const Icon(Icons.warning_outlined);
    } else if (!isTextEmpty.value && isFocus.value) {
      suffixIcon = IconButton(
        onPressed: () {
          controller.clear();
          isTextEmpty.value = true;
        },
        icon: Icon(
          Icons.cancel_rounded,
          color: context.themeData.hintColor,
        ),
        splashRadius: 10,
      );
    }

    return TextField(
      enabled: owner?.isarId == asset.ownerId,
      focusNode: focusNode,
      onTap: () => isFocus.value = true,
      onChanged: (value) {
        isTextEmpty.value = false;
      },
      onTapOutside: (a) async {
        isFocus.value = false;
        focusNode.unfocus();

        if (description != controller.text) {
          await submitDescription(controller.text);
        }
      },
      autofocus: false,
      maxLines: null,
      keyboardType: TextInputType.multiline,
      controller: controller,
      style: context.textTheme.labelLarge,
      decoration: InputDecoration(
        hintText: 'description_input_hint_text'.tr(),
        border: InputBorder.none,
<<<<<<< HEAD
        hintStyle: TextStyle(
          fontWeight: FontWeight.normal,
          fontSize: 12,
          color: context.colorScheme.onSurface.withOpacity(0.5),
=======
        hintStyle: context.textTheme.labelLarge?.copyWith(
          color: textColor.withOpacity(0.5),
>>>>>>> 6d3421a5
        ),
        suffixIcon: suffixIcon,
      ),
    );
  }
}<|MERGE_RESOLUTION|>--- conflicted
+++ resolved
@@ -96,15 +96,8 @@
       decoration: InputDecoration(
         hintText: 'description_input_hint_text'.tr(),
         border: InputBorder.none,
-<<<<<<< HEAD
-        hintStyle: TextStyle(
-          fontWeight: FontWeight.normal,
-          fontSize: 12,
+        hintStyle: context.textTheme.labelLarge?.copyWith(
           color: context.colorScheme.onSurface.withOpacity(0.5),
-=======
-        hintStyle: context.textTheme.labelLarge?.copyWith(
-          color: textColor.withOpacity(0.5),
->>>>>>> 6d3421a5
         ),
         suffixIcon: suffixIcon,
       ),
