--- conflicted
+++ resolved
@@ -69,8 +69,6 @@
                       child: ListView(
                         shrinkWrap: true,
                         children: [
-<<<<<<< HEAD
-=======
                           Align(
                             alignment: Alignment.centerRight,
                             child: IconButton(
@@ -98,7 +96,6 @@
                               ),
                             ),
                           ),
->>>>>>> 6d3421a5
                           SelectableText(
                             assetDetail.toString(),
                             style: const TextStyle(
