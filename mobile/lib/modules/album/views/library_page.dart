--- conflicted
+++ resolved
@@ -138,61 +138,44 @@
           var cardSize = constraints.maxWidth;
 
           return GestureDetector(
-            onTap: () {
-              (context).autoPush(CreateAlbumRoute(isSharedAlbum: false));
-            },
-            child: Padding(
-              padding: const EdgeInsets.only(bottom: 32),
-              child: Column(
-                mainAxisAlignment: MainAxisAlignment.start,
-                crossAxisAlignment: CrossAxisAlignment.start,
-                children: [
-                  SizedBox(
-                    height: cardSize,
-                    width: cardSize,
-                    child: Card(
-                      shape: RoundedRectangleBorder(
-                        borderRadius: BorderRadius.circular(20.0),
-                      ),
-                      child: const Center(
-                        child: Icon(
-                          Icons.add_rounded,
-                          size: 28,
+              onTap: () {
+                (context).autoPush(CreateAlbumRoute(isSharedAlbum: false));
+              },
+              child: Padding(
+                padding: const EdgeInsets.only(bottom: 32),
+                child: Column(
+                  mainAxisAlignment: MainAxisAlignment.start,
+                  crossAxisAlignment: CrossAxisAlignment.start,
+                  children: [
+                    Expanded(
+                      child: Container(
+                        decoration: BoxDecoration(
+                          color: context.themeData.cardColor,
+                          borderRadius:
+                              const BorderRadius.all(Radius.circular(20)),
+                        ),
+                        child: Center(
+                          child: Icon(
+                            Icons.add_rounded,
+                            size: 28,
+                            color: context.primaryColor,
+                          ),
                         ),
                       ),
                     ),
-                  ),
-                  Padding(
-                    padding: const EdgeInsets.only(
-                      top: 8.0,
-                      bottom: 16,
-                      left: 8.0,
-                    ),
-                    child: const Text(
-                      'library_page_new_album',
-                      style: TextStyle(
-                        fontWeight: FontWeight.bold,
+                    Padding(
+                      padding: const EdgeInsets.only(
+                        top: 8.0,
+                        bottom: 16,
                       ),
-                    ).tr(),
-                  ),
-<<<<<<< HEAD
-                ],
-=======
+                      child: Text(
+                        'library_page_new_album',
+                        style: context.textTheme.labelLarge,
+                      ).tr(),
+                    ),
+                  ],
                 ),
-              ),
-              Padding(
-                padding: const EdgeInsets.only(
-                  top: 8.0,
-                  bottom: 16,
-                ),
-                child: Text(
-                  'library_page_new_album',
-                  style: context.textTheme.labelLarge,
-                ).tr(),
->>>>>>> 6d3421a5
-              ),
-            ),
-          );
+              ));
         },
       );
     }
@@ -209,14 +192,11 @@
             padding: const EdgeInsets.only(left: 8.0),
             child: Text(
               label,
-<<<<<<< HEAD
-=======
               style: TextStyle(
                 color: context.isDarkTheme
                     ? Colors.white
                     : Colors.black.withAlpha(200),
               ),
->>>>>>> 6d3421a5
             ),
           ),
           style: context.themeData.elevatedButtonTheme.style?.copyWith(
