import 'package:easy_localization/easy_localization.dart';
import 'package:flutter/material.dart';
import 'package:flutter_hooks/flutter_hooks.dart';
import 'package:fluttertoast/fluttertoast.dart';
import 'package:hooks_riverpod/hooks_riverpod.dart';
import 'package:immich_mobile/extensions/build_context_extensions.dart';
import 'package:immich_mobile/extensions/color_extensions.dart';
import 'package:immich_mobile/extensions/widgetref_extensions.dart';
import 'package:immich_mobile/modules/album/providers/shared_album.provider.dart';
import 'package:immich_mobile/modules/login/providers/authentication.provider.dart';
import 'package:immich_mobile/routing/router.dart';
import 'package:immich_mobile/shared/models/album.dart';
import 'package:immich_mobile/shared/models/user.dart';
import 'package:immich_mobile/shared/ui/immich_toast.dart';
import 'package:immich_mobile/shared/ui/user_circle_avatar.dart';

class AlbumOptionsPage extends HookConsumerWidget {
  final Album album;

  const AlbumOptionsPage({super.key, required this.album});

  @override
  Widget build(BuildContext context, WidgetRef ref) {
    final sharedUsers = useState(album.sharedUsers.toList());
    final owner = album.owner.value;
    final userId = ref.watch(authenticationProvider).userId;
    final activityEnabled = useState(album.activityEnabled);
    final isProcessing = useProcessingOverlay();
    final isOwner = owner?.id == userId;
    final immichOverlayController = ref.useProcessingOverlay();

    void showErrorMessage() {
      context.pop();
      ImmichToast.show(
        context: context,
        msg: "shared_album_section_people_action_error".tr(),
        toastType: ToastType.error,
        gravity: ToastGravity.BOTTOM,
      );
    }

    void leaveAlbum() async {
<<<<<<< HEAD
      immichOverlayController.value = true;
=======
      isProcessing.value = true;
>>>>>>> 6d3421a5

      try {
        final isSuccess =
            await ref.read(sharedAlbumProvider.notifier).leaveAlbum(album);

        if (isSuccess) {
          context.autoNavigate(
            const TabControllerRoute(children: [SharingRoute()]),
          );
        } else {
          showErrorMessage();
        }
      } catch (_) {
        showErrorMessage();
      }

<<<<<<< HEAD
      immichOverlayController.value = false;
    }

    void removeUserFromAlbum(User user) async {
      immichOverlayController.value = true;
=======
      isProcessing.value = false;
    }

    void removeUserFromAlbum(User user) async {
      isProcessing.value = true;
>>>>>>> 6d3421a5

      try {
        await ref
            .read(sharedAlbumProvider.notifier)
            .removeUserFromAlbum(album, user);
        album.sharedUsers.remove(user);
        sharedUsers.value = album.sharedUsers.toList();
      } catch (error) {
        showErrorMessage();
      }

<<<<<<< HEAD
      Navigator.pop(context);
      immichOverlayController.value = false;
=======
      context.pop();
      isProcessing.value = false;
>>>>>>> 6d3421a5
    }

    void handleUserClick(User user) {
      var actions = [];

      if (user.id == userId) {
        actions = [
          ListTile(
            leading: const Icon(Icons.exit_to_app_rounded),
            title: const Text("shared_album_section_people_action_leave").tr(),
            onTap: leaveAlbum,
          ),
        ];
      }

      if (isOwner) {
        actions = [
          ListTile(
            leading: const Icon(Icons.person_remove_rounded),
            title: const Text("shared_album_section_people_action_remove_user")
                .tr(),
            onTap: () => removeUserFromAlbum(user),
          ),
        ];
      }

      showModalBottomSheet(
        backgroundColor: context.scaffoldBackgroundColor,
        isScrollControlled: false,
        context: context,
        builder: (context) {
          return SafeArea(
            child: Padding(
              padding: const EdgeInsets.only(top: 24.0),
              child: Column(
                mainAxisSize: MainAxisSize.min,
                children: [...actions],
              ),
            ),
          );
        },
      );
    }

    buildOwnerInfo() {
      return ListTile(
        leading:
            owner != null ? UserCircleAvatar(user: owner) : const SizedBox(),
        title: Text(
          album.owner.value?.name ?? "",
          style: const TextStyle(
            fontWeight: FontWeight.w500,
          ),
        ),
        subtitle: Text(
          album.owner.value?.email ?? "",
<<<<<<< HEAD
          style: TextStyle(color: context.colorScheme.onSurface.darken(40)),
=======
          style: TextStyle(color: Colors.grey[600]),
>>>>>>> 6d3421a5
        ),
        trailing: Text(
          "shared_album_section_people_owner_label",
          style: context.textTheme.labelLarge,
        ).tr(),
      );
    }

    buildSharedUsersList() {
      return ListView.builder(
        shrinkWrap: true,
        itemCount: sharedUsers.value.length,
        itemBuilder: (context, index) {
          final user = sharedUsers.value[index];
          return ListTile(
            leading: UserCircleAvatar(
              user: user,
              radius: 22,
            ),
            title: Text(
              user.name,
              style: const TextStyle(
                fontWeight: FontWeight.w500,
              ),
            ),
            subtitle: Text(
              user.email,
<<<<<<< HEAD
              style: TextStyle(color: context.colorScheme.onSurface.darken(40)),
=======
              style: TextStyle(color: Colors.grey[600]),
>>>>>>> 6d3421a5
            ),
            trailing: userId == user.id || isOwner
                ? const Icon(Icons.more_horiz_rounded)
                : const SizedBox(),
            onTap: userId == user.id || isOwner
                ? () => handleUserClick(user)
                : null,
          );
        },
      );
    }

    buildSectionTitle(String text) {
      return Padding(
        padding: const EdgeInsets.all(16.0),
        child: Text(text, style: context.textTheme.bodySmall),
      );
    }

    return Scaffold(
      appBar: AppBar(
        leading: IconButton(
          icon: const Icon(Icons.arrow_back_ios_new_rounded),
          onPressed: () => context.autoPop(null),
        ),
        centerTitle: true,
        title: Text("translated_text_options".tr()),
      ),
      body: Column(
        mainAxisAlignment: MainAxisAlignment.start,
        crossAxisAlignment: CrossAxisAlignment.start,
        children: [
          if (isOwner && album.shared)
            SwitchListTile.adaptive(
              value: activityEnabled.value,
              onChanged: (bool value) async {
                activityEnabled.value = value;
                if (await ref
                    .read(sharedAlbumProvider.notifier)
                    .setActivityEnabled(album, value)) {
                  album.activityEnabled = value;
                }
              },
              dense: true,
              title: Text(
                "shared_album_activity_setting_title",
                style: context.textTheme.titleMedium
                    ?.copyWith(fontWeight: FontWeight.w500),
              ).tr(),
              subtitle: Text(
                "shared_album_activity_setting_subtitle",
                style: context.textTheme.labelLarge?.copyWith(
                  color: context.textTheme.labelLarge?.color?.withAlpha(175),
                ),
              ).tr(),
            ),
          buildSectionTitle("shared_album_section_people_title".tr()),
          buildOwnerInfo(),
          buildSharedUsersList(),
        ],
      ),
    );
  }
}<|MERGE_RESOLUTION|>--- conflicted
+++ resolved
@@ -40,11 +40,7 @@
     }
 
     void leaveAlbum() async {
-<<<<<<< HEAD
-      immichOverlayController.value = true;
-=======
       isProcessing.value = true;
->>>>>>> 6d3421a5
 
       try {
         final isSuccess =
@@ -61,19 +57,11 @@
         showErrorMessage();
       }
 
-<<<<<<< HEAD
-      immichOverlayController.value = false;
-    }
-
-    void removeUserFromAlbum(User user) async {
-      immichOverlayController.value = true;
-=======
       isProcessing.value = false;
     }
 
     void removeUserFromAlbum(User user) async {
       isProcessing.value = true;
->>>>>>> 6d3421a5
 
       try {
         await ref
@@ -85,13 +73,8 @@
         showErrorMessage();
       }
 
-<<<<<<< HEAD
-      Navigator.pop(context);
-      immichOverlayController.value = false;
-=======
       context.pop();
       isProcessing.value = false;
->>>>>>> 6d3421a5
     }
 
     void handleUserClick(User user) {
@@ -148,11 +131,7 @@
         ),
         subtitle: Text(
           album.owner.value?.email ?? "",
-<<<<<<< HEAD
           style: TextStyle(color: context.colorScheme.onSurface.darken(40)),
-=======
-          style: TextStyle(color: Colors.grey[600]),
->>>>>>> 6d3421a5
         ),
         trailing: Text(
           "shared_album_section_people_owner_label",
@@ -180,11 +159,7 @@
             ),
             subtitle: Text(
               user.email,
-<<<<<<< HEAD
               style: TextStyle(color: context.colorScheme.onSurface.darken(40)),
-=======
-              style: TextStyle(color: Colors.grey[600]),
->>>>>>> 6d3421a5
             ),
             trailing: userId == user.id || isOwner
                 ? const Icon(Icons.more_horiz_rounded)
