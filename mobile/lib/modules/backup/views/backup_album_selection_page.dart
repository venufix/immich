import 'package:easy_localization/easy_localization.dart';
import 'package:flutter/material.dart';
import 'package:flutter_hooks/flutter_hooks.dart';
import 'package:fluttertoast/fluttertoast.dart';
import 'package:hooks_riverpod/hooks_riverpod.dart';
<<<<<<< HEAD
=======
import 'package:immich_mobile/constants/immich_colors.dart';
import 'package:immich_mobile/extensions/build_context_extensions.dart';
>>>>>>> 3b118547
import 'package:immich_mobile/modules/backup/providers/backup.provider.dart';
import 'package:immich_mobile/modules/backup/ui/album_info_card.dart';
import 'package:immich_mobile/modules/backup/ui/album_info_list_tile.dart';
import 'package:immich_mobile/shared/ui/immich_loading_indicator.dart';
import 'package:immich_mobile/shared/ui/immich_toast.dart';

class BackupAlbumSelectionPage extends HookConsumerWidget {
  const BackupAlbumSelectionPage({Key? key}) : super(key: key);
  @override
  Widget build(BuildContext context, WidgetRef ref) {
    // final availableAlbums = ref.watch(backupProvider).availableAlbums;
    final selectedBackupAlbums = ref.watch(backupProvider).selectedBackupAlbums;
    final excludedBackupAlbums = ref.watch(backupProvider).excludedBackupAlbums;
    final isDarkTheme = context.isDarkTheme;
    final allAlbums = ref.watch(backupProvider).availableAlbums;

    // Albums which are displayed to the user
    // by filtering out based on search
    final filteredAlbums = useState(allAlbums);
    final albums = filteredAlbums.value;

    useEffect(
      () {
        ref.watch(backupProvider.notifier).getBackupInfo();
        return null;
      },
      [],
    );

    buildAlbumSelectionList() {
      if (albums.isEmpty) {
        return const SliverToBoxAdapter(
          child: Center(
            child: ImmichLoadingIndicator(),
          ),
        );
      }

      return SliverPadding(
        padding: const EdgeInsets.symmetric(vertical: 12.0),
        sliver: SliverList(
          delegate: SliverChildBuilderDelegate(
            ((context, index) {
              var thumbnailData = albums[index].thumbnailData;
              return AlbumInfoListTile(
                imageData: thumbnailData,
                albumInfo: albums[index],
              );
            }),
            childCount: albums.length,
          ),
        ),
      );
    }

    buildAlbumSelectionGrid() {
      if (albums.isEmpty) {
        return const SliverToBoxAdapter(
          child: Center(
            child: ImmichLoadingIndicator(),
          ),
        );
      }

      return SliverPadding(
        padding: const EdgeInsets.all(12.0),
        sliver: SliverGrid.builder(
          gridDelegate: const SliverGridDelegateWithMaxCrossAxisExtent(
            maxCrossAxisExtent: 300,
            mainAxisSpacing: 12,
            crossAxisSpacing: 12,
          ),
          itemCount: albums.length,
          itemBuilder: ((context, index) {
            var thumbnailData = albums[index].thumbnailData;
            return AlbumInfoCard(
              imageData: thumbnailData,
              albumInfo: albums[index],
            );
          }),
        ),
      );
    }

    buildSelectedAlbumNameChip() {
      return selectedBackupAlbums.map((album) {
        void removeSelection() {
          if (ref.watch(backupProvider).selectedBackupAlbums.length == 1) {
            ImmichToast.show(
              context: context,
              msg: "backup_err_only_album".tr(),
              toastType: ToastType.error,
              gravity: ToastGravity.BOTTOM,
            );
            return;
          }

          ref.watch(backupProvider.notifier).removeAlbumForBackup(album);
        }

        return Padding(
          padding: const EdgeInsets.only(right: 8.0),
          child: GestureDetector(
            onTap: removeSelection,
            child: Chip(
              label: Text(
                album.name,
                style: TextStyle(
                  fontSize: 10,
                  color: isDarkTheme ? Colors.black : Colors.white,
                  fontWeight: FontWeight.bold,
                ),
              ),
              backgroundColor: context.primaryColor,
              deleteIconColor: isDarkTheme ? Colors.black : Colors.white,
              deleteIcon: const Icon(
                Icons.cancel_rounded,
                size: 15,
              ),
              onDeleted: removeSelection,
            ),
          ),
        );
      }).toSet();
    }

    buildExcludedAlbumNameChip() {
      return excludedBackupAlbums.map((album) {
        void removeSelection() {
          ref
              .watch(backupProvider.notifier)
              .removeExcludedAlbumForBackup(album);
        }

        return GestureDetector(
          onTap: removeSelection,
          child: Padding(
            padding: const EdgeInsets.only(right: 8.0),
            child: Chip(
              label: Text(
                album.name,
                style: TextStyle(
                  fontSize: 10,
                  color: Theme.of(context).colorScheme.surface,
                  fontWeight: FontWeight.bold,
                ),
              ),
              backgroundColor: Colors.red[300],
              deleteIconColor: Theme.of(context).colorScheme.surface,
              deleteIcon: const Icon(
                Icons.cancel_rounded,
                size: 15,
              ),
              onDeleted: removeSelection,
            ),
          ),
        );
      }).toSet();
    }

    buildSearchBar() {
      return Padding(
        padding: const EdgeInsets.only(left: 16.0, right: 16, bottom: 8.0),
        child: TextFormField(
          onChanged: (searchValue) {
            if (searchValue.isEmpty) {
              filteredAlbums.value = allAlbums;
            } else {
              filteredAlbums.value = allAlbums
                  .where(
                    (album) => album.name
                        .toLowerCase()
                        .contains(searchValue.toLowerCase()),
                  )
                  .toList();
            }
          },
          decoration: InputDecoration(
            contentPadding: const EdgeInsets.symmetric(
              horizontal: 8.0,
              vertical: 8.0,
            ),
            hintText: "Search",
            hintStyle: TextStyle(
              color: isDarkTheme ? Colors.white : Colors.grey,
              fontSize: 14.0,
            ),
            prefixIcon: const Icon(
              Icons.search,
              color: Colors.grey,
            ),
            border: OutlineInputBorder(
              borderRadius: BorderRadius.circular(10),
              borderSide: BorderSide.none,
            ),
            filled: true,
            fillColor: isDarkTheme ? Colors.white30 : Colors.grey[200],
          ),
        ),
      );
    }

    return Scaffold(
      appBar: AppBar(
        leading: IconButton(
          onPressed: () => context.autoPop(),
          icon: const Icon(Icons.arrow_back_ios_rounded),
        ),
        title: const Text(
          "backup_album_selection_page_select_albums",
          style: TextStyle(fontSize: 16, fontWeight: FontWeight.bold),
        ).tr(),
        elevation: 0,
      ),
      body: CustomScrollView(
        physics: const ClampingScrollPhysics(),
        slivers: [
          SliverToBoxAdapter(
            child: Column(
              crossAxisAlignment: CrossAxisAlignment.start,
              children: [
                Padding(
                  padding: const EdgeInsets.symmetric(
                    vertical: 8.0,
                    horizontal: 16.0,
                  ),
                  child: const Text(
                    "backup_album_selection_page_selection_info",
                    style: TextStyle(
                      fontWeight: FontWeight.bold,
                      fontSize: 14,
                    ),
                  ).tr(),
                ),
                // Selected Album Chips

                Padding(
                  padding: const EdgeInsets.symmetric(horizontal: 16.0),
                  child: Wrap(
                    children: [
                      ...buildSelectedAlbumNameChip(),
                      ...buildExcludedAlbumNameChip(),
                    ],
                  ),
                ),

                Padding(
                  padding:
                      const EdgeInsets.symmetric(horizontal: 16.0, vertical: 8),
                  child: Card(
                    margin: const EdgeInsets.all(0),
                    shape: RoundedRectangleBorder(
                      borderRadius: BorderRadius.circular(10),
                      side: BorderSide(
                        color: isDarkTheme
                            ? const Color.fromARGB(255, 0, 0, 0)
                            : const Color.fromARGB(255, 235, 235, 235),
                        width: 1,
                      ),
                    ),
                    elevation: 0,
                    borderOnForeground: false,
                    child: Column(
                      children: [
                        ListTile(
                          visualDensity: VisualDensity.compact,
                          title: const Text(
                            "backup_album_selection_page_total_assets",
                            style: TextStyle(
                              fontWeight: FontWeight.bold,
                              fontSize: 14,
                            ),
                          ).tr(),
                          trailing: Text(
                            ref
                                .watch(backupProvider)
                                .allUniqueAssets
                                .length
                                .toString(),
                            style: const TextStyle(fontWeight: FontWeight.bold),
                          ),
                        ),
                      ],
                    ),
                  ),
                ),

                ListTile(
                  title: Text(
                    "backup_album_selection_page_albums_device".tr(
                      args: [
                        ref
                            .watch(backupProvider)
                            .availableAlbums
                            .length
                            .toString(),
                      ],
                    ),
                    style: const TextStyle(
                      fontWeight: FontWeight.bold,
                      fontSize: 14,
                    ),
                  ),
                  subtitle: Padding(
                    padding: const EdgeInsets.symmetric(vertical: 8.0),
                    child: Text(
                      "backup_album_selection_page_albums_tap",
                      style: TextStyle(
                        fontSize: 12,
                        color: context.primaryColor,
                        fontWeight: FontWeight.bold,
                      ),
                    ).tr(),
                  ),
                  trailing: IconButton(
                    splashRadius: 16,
                    icon: Icon(
                      Icons.info,
                      size: 20,
                      color: context.primaryColor,
                    ),
                    onPressed: () {
                      // show the dialog
                      showDialog(
                        context: context,
                        builder: (BuildContext context) {
                          return AlertDialog(
                            shape: RoundedRectangleBorder(
                              borderRadius: BorderRadius.circular(10),
                            ),
                            elevation: 5,
                            title: Text(
                              'backup_album_selection_page_selection_info',
                              style: TextStyle(
                                fontSize: 16,
                                fontWeight: FontWeight.bold,
                                color: context.primaryColor,
                              ),
                            ).tr(),
                            content: SingleChildScrollView(
                              child: ListBody(
                                children: [
                                  const Text(
                                    'backup_album_selection_page_assets_scatter',
                                    style: TextStyle(
                                      fontSize: 14,
                                    ),
                                  ).tr(),
                                ],
                              ),
                            ),
                          );
                        },
                      );
                    },
                  ),
                ),

                buildSearchBar(),
              ],
            ),
          ),
          SliverLayoutBuilder(
            builder: (context, constraints) {
              if (constraints.crossAxisExtent > 600) {
                return buildAlbumSelectionGrid();
              } else {
                return buildAlbumSelectionList();
              }
            },
          ),
        ],
      ),
    );
  }
}<|MERGE_RESOLUTION|>--- conflicted
+++ resolved
@@ -3,11 +3,7 @@
 import 'package:flutter_hooks/flutter_hooks.dart';
 import 'package:fluttertoast/fluttertoast.dart';
 import 'package:hooks_riverpod/hooks_riverpod.dart';
-<<<<<<< HEAD
-=======
-import 'package:immich_mobile/constants/immich_colors.dart';
 import 'package:immich_mobile/extensions/build_context_extensions.dart';
->>>>>>> 3b118547
 import 'package:immich_mobile/modules/backup/providers/backup.provider.dart';
 import 'package:immich_mobile/modules/backup/ui/album_info_card.dart';
 import 'package:immich_mobile/modules/backup/ui/album_info_list_tile.dart';
@@ -151,12 +147,12 @@
                 album.name,
                 style: TextStyle(
                   fontSize: 10,
-                  color: Theme.of(context).colorScheme.surface,
+                  color: context.colorScheme.surface,
                   fontWeight: FontWeight.bold,
                 ),
               ),
               backgroundColor: Colors.red[300],
-              deleteIconColor: Theme.of(context).colorScheme.surface,
+              deleteIconColor: context.colorScheme.surface,
               deleteIcon: const Icon(
                 Icons.cancel_rounded,
                 size: 15,
