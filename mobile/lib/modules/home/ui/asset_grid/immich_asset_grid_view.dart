--- conflicted
+++ resolved
@@ -222,15 +222,7 @@
       padding: const EdgeInsets.only(left: 12.0, top: 24.0),
       child: Text(
         title,
-<<<<<<< HEAD
-        style: Theme.of(context).textTheme.titleLarge,
-=======
-        style: TextStyle(
-          fontSize: 26,
-          fontWeight: FontWeight.bold,
-          color: context.textTheme.displayLarge?.color,
-        ),
->>>>>>> 3b118547
+        style: context.textTheme.displayLarge,
       ),
     );
   }
@@ -248,7 +240,7 @@
               bottom: widget.margin,
               right: i + 1 == num ? 0.0 : widget.margin,
             ),
-            color: Theme.of(context).colorScheme.surfaceVariant,
+            color: context.colorScheme.surfaceVariant,
           ),
       ],
     );
@@ -334,7 +326,7 @@
     return Text(
       DateFormat.yMMMM().format(date),
       style: TextStyle(
-        color: Theme.of(context).colorScheme.onPrimary,
+        color: context.colorScheme.onPrimary,
         fontWeight: FontWeight.bold,
       ),
     );
@@ -377,12 +369,8 @@
             scrollStateListener: dragScrolling,
             itemPositionsListener: _itemPositionsListener,
             controller: _itemScrollController,
-<<<<<<< HEAD
-            backgroundColor: Theme.of(context).colorScheme.primary,
-            foregroundColor: Theme.of(context).colorScheme.onPrimary,
-=======
-            backgroundColor: context.themeData.hintColor,
->>>>>>> 3b118547
+            backgroundColor: context.primaryColor,
+            foregroundColor: context.colorScheme.onPrimary,
             labelTextBuilder: _labelBuilder,
             labelConstraints: const BoxConstraints(maxHeight: 28),
             scrollbarAnimationDuration: const Duration(milliseconds: 300),
