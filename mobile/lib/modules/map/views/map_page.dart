import 'dart:async';
import 'dart:math' as math;

import 'package:collection/collection.dart';
import 'package:easy_localization/easy_localization.dart';
import 'package:flutter/material.dart';
import 'package:flutter/services.dart';
import 'package:flutter_hooks/flutter_hooks.dart';
import 'package:flutter_map/plugin_api.dart';
import 'package:flutter_map_heatmap/flutter_map_heatmap.dart';
import 'package:fluttertoast/fluttertoast.dart';
import 'package:geolocator/geolocator.dart';
import 'package:hooks_riverpod/hooks_riverpod.dart';
import 'package:immich_mobile/extensions/build_context_extensions.dart';
import 'package:immich_mobile/modules/map/models/map_page_event.model.dart';
import 'package:immich_mobile/modules/map/providers/map_marker.provider.dart';
import 'package:immich_mobile/modules/map/providers/map_state.provider.dart';
import 'package:immich_mobile/modules/map/ui/asset_marker_icon.dart';
import 'package:immich_mobile/modules/map/ui/location_dialog.dart';
import 'package:immich_mobile/modules/map/ui/map_page_bottom_sheet.dart';
import 'package:immich_mobile/modules/map/ui/map_page_app_bar.dart';
import 'package:immich_mobile/routing/router.dart';
import 'package:immich_mobile/shared/models/asset.dart';
import 'package:immich_mobile/shared/ui/immich_loading_indicator.dart';
import 'package:immich_mobile/shared/ui/immich_toast.dart';
import 'package:immich_mobile/utils/debounce.dart';
import 'package:immich_mobile/extensions/flutter_map_extensions.dart';
import 'package:immich_mobile/utils/immich_app_theme.dart';
import 'package:immich_mobile/utils/selection_handlers.dart';
import 'package:latlong2/latlong.dart';
import 'package:logging/logging.dart';

class MapPage extends StatefulHookConsumerWidget {
  const MapPage({super.key});

  @override
  MapPageState createState() => MapPageState();
}

class MapPageState extends ConsumerState<MapPage> {
  // Non-State variables
  late final MapController mapController;
  // Streams are used instead of callbacks to prevent unnecessary rebuilds on events
  final StreamController mapPageEventSC =
      StreamController<MapPageEventBase>.broadcast();
  final StreamController bottomSheetEventSC =
      StreamController<MapPageEventBase>.broadcast();
  late final Stream bottomSheetEventStream;
  // Making assets in bounds as a state variable will result in un-necessary rebuilds of the bottom sheet
  // resulting in it getting reloaded each time a map move occurs
  Set<AssetMarkerData> assetsInBounds = {};
  // TODO: Migrate the handling to MapEventMove#id when flutter_map is upgraded
  // https://github.com/fleaflet/flutter_map/issues/1542
  // The below is used instead of MapEventMove#id to handle event from controller
  // in onMapEvent() since MapEventMove#id is not populated properly in the
  // current version of flutter_map(4.0.0) used
  bool forceAssetUpdate = false;
  late final Debounce debounce;

  @override
  void initState() {
    super.initState();
    mapController = MapController();
    bottomSheetEventStream = bottomSheetEventSC.stream;
    // Map zoom events and move events are triggered often. Throttle the call to limit rebuilds
    debounce = Debounce(
      const Duration(milliseconds: 300),
    );
  }

  @override
  void dispose() {
    debounce.dispose();
    super.dispose();
  }

  void reloadAssetsInBound(
    Set<AssetMarkerData>? assetMarkers, {
    bool forceReload = false,
  }) {
    try {
      final bounds = mapController.bounds;
      if (bounds != null) {
        final oldAssetsInBounds = assetsInBounds.toSet();
        assetsInBounds =
            assetMarkers?.where((e) => bounds.contains(e.point)).toSet() ?? {};
        final shouldReload = forceReload ||
            assetsInBounds.difference(oldAssetsInBounds).isNotEmpty ||
            assetsInBounds.length != oldAssetsInBounds.length;
        if (shouldReload) {
          mapPageEventSC.add(
            MapPageAssetsInBoundUpdated(
              assetsInBounds.map((e) => e.asset).toList(),
            ),
          );
        }
      }
    } finally {
      // Consume all error
    }
  }

  void openAssetInViewer(Asset asset) {
    context.autoPush(
      GalleryViewerRoute(
        initialIndex: 0,
        loadAsset: (index) => asset,
        totalAssets: 1,
        heroOffset: 0,
      ),
    );
  }

  @override
  Widget build(BuildContext context) {
    final log = Logger("MapService");
    final isDarkTheme =
        ref.watch(mapStateNotifier.select((state) => state.isDarkTheme));
    final ValueNotifier<Set<AssetMarkerData>> mapMarkerData =
        useState(<AssetMarkerData>{});
    final ValueNotifier<AssetMarkerData?> closestAssetMarker = useState(null);
    final selectionEnabledHook = useState(false);
    final selectedAssets = useState(<Asset>{});
    final showLoadingIndicator = useState(false);
    final refetchMarkers = useState(true);
<<<<<<< HEAD
    final themeData = isDarkTheme ? immichDarkTheme : immichLightTheme;
=======
    final isLoading =
        ref.watch(mapStateNotifier.select((state) => state.isLoading));
    final maxZoom = ref.read(mapStateNotifier.notifier).maxZoom;
    final zoomLevel = math.min(maxZoom, 14.0);
>>>>>>> 3b118547

    if (refetchMarkers.value) {
      mapMarkerData.value = ref.watch(mapMarkersProvider).when(
            skipLoadingOnRefresh: false,
            error: (error, stackTrace) {
              log.warning(
                "Cannot get map markers ${error.toString()}",
                error,
                stackTrace,
              );
              showLoadingIndicator.value = false;
              return {};
            },
            loading: () {
              showLoadingIndicator.value = true;
              return {};
            },
            data: (data) {
              showLoadingIndicator.value = false;
              refetchMarkers.value = false;
              closestAssetMarker.value = null;
              debounce(
                () => reloadAssetsInBound(
                  mapMarkerData.value,
                  forceReload: true,
                ),
              );
              return data;
            },
          );
    }

    ref.listen(mapStateNotifier, (previous, next) {
      bool shouldRefetch =
          previous?.showFavoriteOnly != next.showFavoriteOnly ||
              previous?.relativeTime != next.relativeTime ||
              previous?.includeArchived != next.includeArchived;
      if (shouldRefetch) {
        refetchMarkers.value = shouldRefetch;
        ref.invalidate(mapMarkersProvider);
      }
    });

    void onZoomToAssetEvent(Asset? assetInBottomSheet) {
      if (assetInBottomSheet != null) {
        final mapMarker = mapMarkerData.value
            .firstWhereOrNull((e) => e.asset.id == assetInBottomSheet.id);
        if (mapMarker != null) {
          LatLng? newCenter = mapController.centerBoundsWithPadding(
            mapMarker.point,
            const Offset(0, -120),
            zoomLevel: zoomLevel,
          );
          if (newCenter != null) {
            forceAssetUpdate = true;
            mapController.move(newCenter, zoomLevel);
          }
        }
      }
    }

    void onZoomToLocation() async {
      try {
        bool serviceEnabled = await Geolocator.isLocationServiceEnabled();
        if (!serviceEnabled) {
          showDialog(
            context: context,
            builder: (context) => Theme(
              data: themeData,
              child: LocationServiceDisabledDialog(),
            ),
          );
          return;
        }

        LocationPermission permission = await Geolocator.checkPermission();
        bool shouldRequestPermission = false;

        if (permission == LocationPermission.denied) {
          shouldRequestPermission = await showDialog(
            context: context,
            builder: (context) => Theme(
              data: themeData,
              child: LocationPermissionDisabledDialog(),
            ),
          );
          if (shouldRequestPermission) {
            permission = await Geolocator.requestPermission();
          }
        }

        if (permission == LocationPermission.denied ||
            permission == LocationPermission.deniedForever) {
          // Open app settings only if you did not request for permission before
          if (permission == LocationPermission.deniedForever &&
              !shouldRequestPermission) {
            await Geolocator.openAppSettings();
          }
          return;
        }

        Position currentUserLocation = await Geolocator.getCurrentPosition(
          desiredAccuracy: LocationAccuracy.medium,
          timeLimit: const Duration(seconds: 5),
        );

        forceAssetUpdate = true;
        mapController.move(
          LatLng(currentUserLocation.latitude, currentUserLocation.longitude),
          zoomLevel,
        );
      } catch (error) {
        log.severe(
          "Cannot get user's current location due to ${error.toString()}",
        );
        if (context.mounted) {
          ImmichToast.show(
            context: context,
            gravity: ToastGravity.BOTTOM,
            toastType: ToastType.error,
            msg: "map_cannot_get_user_location".tr(),
          );
        }
      }
    }

    void handleBottomSheetEvents(dynamic event) {
      if (event is MapPageBottomSheetScrolled) {
        final assetInBottomSheet = event.asset;
        if (assetInBottomSheet != null) {
          final mapMarker = mapMarkerData.value
              .firstWhereOrNull((e) => e.asset.id == assetInBottomSheet.id);
          closestAssetMarker.value = mapMarker;
          if (mapMarker != null && mapController.zoom >= 5) {
            LatLng? newCenter = mapController.centerBoundsWithPadding(
              mapMarker.point,
              const Offset(0, -120),
            );
            if (newCenter != null) {
              mapController.move(
                newCenter,
                mapController.zoom,
              );
            }
          }
        }
      } else if (event is MapPageZoomToAsset) {
        onZoomToAssetEvent(event.asset);
      } else if (event is MapPageZoomToLocation) {
        onZoomToLocation();
      }
    }

    useEffect(
      () {
        final bottomSheetEventSubscription =
            bottomSheetEventStream.listen(handleBottomSheetEvents);
        return bottomSheetEventSubscription.cancel;
      },
      [bottomSheetEventStream],
    );

    void handleMapTapEvent(LatLng tapPosition) {
      const d = Distance();
      final assetsInBoundsList = assetsInBounds.toList();
      assetsInBoundsList.sort(
        (a, b) => d
            .distance(a.point, tapPosition)
            .compareTo(d.distance(b.point, tapPosition)),
      );
      // First asset less than the threshold from the tap point
      final nearestAsset = assetsInBoundsList.firstWhereOrNull(
        (element) =>
            d.distance(element.point, tapPosition) <
            mapController.getTapThresholdForZoomLevel(),
      );
      // Reset marker if no assets are near the tap point
      if (nearestAsset == null && closestAssetMarker.value != null) {
        selectionEnabledHook.value = false;
        mapPageEventSC.add(
          const MapPageOnTapEvent(),
        );
      }
      closestAssetMarker.value = nearestAsset;
    }

    void onMapEvent(MapEvent mapEvent) {
      if (mapEvent is MapEventMove || mapEvent is MapEventDoubleTapZoom) {
        if (forceAssetUpdate ||
            mapEvent.source != MapEventSource.mapController) {
          debounce(() {
            if (selectionEnabledHook.value) {
              selectionEnabledHook.value = false;
            }
            reloadAssetsInBound(
              mapMarkerData.value,
              forceReload: forceAssetUpdate,
            );
            forceAssetUpdate = false;
          });
        }
      } else if (mapEvent is MapEventTap) {
        handleMapTapEvent(mapEvent.tapPosition);
      }
    }

    void onShareAsset() {
      handleShareAssets(ref, context, selectedAssets.value.toList());
      selectionEnabledHook.value = false;
    }

    void onFavoriteAsset() async {
      showLoadingIndicator.value = true;
      try {
        await handleFavoriteAssets(ref, context, selectedAssets.value.toList());
      } finally {
        showLoadingIndicator.value = false;
        selectionEnabledHook.value = false;
        refetchMarkers.value = true;
      }
    }

    void onArchiveAsset() async {
      showLoadingIndicator.value = true;
      try {
        await handleArchiveAssets(ref, context, selectedAssets.value.toList());
      } finally {
        showLoadingIndicator.value = false;
        selectionEnabledHook.value = false;
        refetchMarkers.value = true;
      }
    }

    void selectionListener(bool isMultiSelect, Set<Asset> selection) {
      selectionEnabledHook.value = isMultiSelect;
      selectedAssets.value = selection;
    }

    final markerLayer = MarkerLayer(
      markers: [
        if (closestAssetMarker.value != null)
          AssetMarker(
            remoteId: closestAssetMarker.value!.asset.remoteId!,
            anchorPos: AnchorPos.align(AnchorAlign.top),
            point: closestAssetMarker.value!.point,
            width: 100,
            height: 100,
            builder: (ctx) => GestureDetector(
              onTap: () => openAssetInViewer(closestAssetMarker.value!.asset),
              child: AssetMarkerIcon(
                key: Key(closestAssetMarker.value!.asset.remoteId!),
                isDarkTheme: isDarkTheme,
                id: closestAssetMarker.value!.asset.remoteId!,
              ),
            ),
          ),
      ],
    );

    final heatMapLayer = mapMarkerData.value.isNotEmpty
        ? HeatMapLayer(
            heatMapDataSource: InMemoryHeatMapDataSource(
              data: mapMarkerData.value
                  .map(
                    (e) => WeightedLatLng(
                      LatLng(e.point.latitude, e.point.longitude),
                      1,
                    ),
                  )
                  .toList(),
            ),
            heatMapOptions: HeatMapOptions(
              radius: 60,
              layerOpacity: 0.5,
              gradient: {
                0.20: Colors.deepPurple,
                0.40: Colors.blue,
                0.60: Colors.green,
                0.95: Colors.yellow,
                1.0: Colors.deepOrange,
              },
            ),
          )
        : const SizedBox.shrink();

    return AnnotatedRegion<SystemUiOverlayStyle>(
      value: SystemUiOverlayStyle(
        statusBarColor:
            (isDarkTheme ? Colors.black : Colors.white).withOpacity(0.5),
        statusBarIconBrightness:
            isDarkTheme ? Brightness.light : Brightness.dark,
        systemNavigationBarColor:
            isDarkTheme ? Colors.grey[900] : Colors.grey[100],
        systemNavigationBarIconBrightness:
            isDarkTheme ? Brightness.light : Brightness.dark,
        systemNavigationBarDividerColor: Colors.transparent,
      ),
      child: Theme(
        // Override app theme based on map theme
        data: themeData,
        child: Scaffold(
          appBar: MapAppBar(
            isDarkTheme: isDarkTheme,
            selectionEnabled: selectionEnabledHook,
            selectedAssetsLength: selectedAssets.value.length,
            onShare: onShareAsset,
            onArchive: onArchiveAsset,
            onFavorite: onFavoriteAsset,
          ),
          extendBodyBehindAppBar: true,
          body: Stack(
            children: [
              if (!isLoading)
                FlutterMap(
                  mapController: mapController,
                  options: MapOptions(
                    maxBounds:
                        LatLngBounds(LatLng(-90, -180.0), LatLng(90.0, 180.0)),
                    interactiveFlags: InteractiveFlag.doubleTapZoom |
                        InteractiveFlag.drag |
                        InteractiveFlag.flingAnimation |
                        InteractiveFlag.pinchMove |
                        InteractiveFlag.pinchZoom,
                    center: LatLng(20, 20),
                    zoom: 2,
                    minZoom: 1,
                    maxZoom: maxZoom,
                    onMapReady: () {
                      mapController.mapEventStream.listen(onMapEvent);
                    },
                  ),
                  children: [
                    ref.read(mapStateNotifier.notifier).getTileLayer(),
                    heatMapLayer,
                    markerLayer,
                  ],
                ),
              if (!isLoading)
                MapPageBottomSheet(
                  mapPageEventStream: mapPageEventSC.stream,
                  bottomSheetEventSC: bottomSheetEventSC,
                  selectionEnabled: selectionEnabledHook.value,
                  selectionlistener: selectionListener,
                  isDarkTheme: isDarkTheme,
                ),
              if (showLoadingIndicator.value || isLoading)
                Positioned(
                  top: context.height * 0.35,
                  left: context.width * 0.425,
                  child: const ImmichLoadingIndicator(),
                ),
            ],
          ),
        ),
      ),
    );
  }
}

class AssetMarker extends Marker {
  String remoteId;

  AssetMarker({
    super.key,
    required this.remoteId,
    super.anchorPos,
    required super.point,
    super.width = 100.0,
    super.height = 100.0,
    required super.builder,
  });
}<|MERGE_RESOLUTION|>--- conflicted
+++ resolved
@@ -123,14 +123,11 @@
     final selectedAssets = useState(<Asset>{});
     final showLoadingIndicator = useState(false);
     final refetchMarkers = useState(true);
-<<<<<<< HEAD
-    final themeData = isDarkTheme ? immichDarkTheme : immichLightTheme;
-=======
     final isLoading =
         ref.watch(mapStateNotifier.select((state) => state.isLoading));
     final maxZoom = ref.read(mapStateNotifier.notifier).maxZoom;
     final zoomLevel = math.min(maxZoom, 14.0);
->>>>>>> 3b118547
+    final themeData = isDarkTheme ? immichDarkTheme : immichLightTheme;
 
     if (refetchMarkers.value) {
       mapMarkerData.value = ref.watch(mapMarkersProvider).when(
